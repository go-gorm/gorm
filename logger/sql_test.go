package logger_test

import (
	"database/sql/driver"
	"encoding/json"
	"fmt"
	"regexp"
	"strings"
	"testing"
	"time"

	"github.com/jinzhu/now"
	"gorm.io/gorm/logger"
)

type JSON json.RawMessage

func (j JSON) Value() (driver.Value, error) {
	if len(j) == 0 {
		return nil, nil
	}
	return json.RawMessage(j).MarshalJSON()
}

type ExampleStruct struct {
	Name string
	Val  string
}

func (s ExampleStruct) Value() (driver.Value, error) {
	return json.Marshal(s)
}

func format(v []byte, escaper string) string {
	return escaper + strings.ReplaceAll(string(v), escaper, "\\"+escaper) + escaper
}

func TestExplainSQL(t *testing.T) {
	type role string
	type password []byte
	var (
		tt     = now.MustParse("2020-02-23 11:10:10")
		myrole = role("admin")
		pwd    = password([]byte("pass"))
		jsVal  = []byte(`{"Name":"test","Val":"test"}`)
		js     = JSON(jsVal)
		esVal  = []byte(`{"Name":"test","Val":"test"}`)
		es     = ExampleStruct{Name: "test", Val: "test"}
	)

	results := []struct {
		SQL           string
		NumericRegexp *regexp.Regexp
		Vars          []interface{}
		Result        string
	}{
		{
			SQL:           "create table users (name, age, height, actived, bytes, create_at, update_at, deleted_at, email, role, pass) values (?, ?, ?, ?, ?, ?, ?, ?, ?, ?, ?)",
			NumericRegexp: nil,
			Vars:          []interface{}{"jinzhu", 1, 999.99, true, []byte("12345"), tt, &tt, nil, "w@g.\"com", myrole, pwd},
			Result:        `create table users (name, age, height, actived, bytes, create_at, update_at, deleted_at, email, role, pass) values ("jinzhu", 1, 999.99, true, "12345", "2020-02-23 11:10:10", "2020-02-23 11:10:10", NULL, "w@g.\"com", "admin", "pass")`,
		},
		{
			SQL:           "create table users (name, age, height, actived, bytes, create_at, update_at, deleted_at, email, role, pass) values (?, ?, ?, ?, ?, ?, ?, ?, ?, ?, ?)",
			NumericRegexp: nil,
			Vars:          []interface{}{"jinzhu?", 1, 999.99, true, []byte("12345"), tt, &tt, nil, "w@g.\"com", myrole, pwd},
			Result:        `create table users (name, age, height, actived, bytes, create_at, update_at, deleted_at, email, role, pass) values ("jinzhu?", 1, 999.99, true, "12345", "2020-02-23 11:10:10", "2020-02-23 11:10:10", NULL, "w@g.\"com", "admin", "pass")`,
		},
		{
			SQL:           "create table users (name, age, height, actived, bytes, create_at, update_at, deleted_at, email, role, pass) values (@p1, @p2, @p3, @p4, @p5, @p6, @p7, @p8, @p9, @p10, @p11)",
			NumericRegexp: regexp.MustCompile(`@p(\d+)`),
			Vars:          []interface{}{"jinzhu", 1, 999.99, true, []byte("12345"), tt, &tt, nil, "w@g.com", myrole, pwd},
			Result:        `create table users (name, age, height, actived, bytes, create_at, update_at, deleted_at, email, role, pass) values ("jinzhu", 1, 999.99, true, "12345", "2020-02-23 11:10:10", "2020-02-23 11:10:10", NULL, "w@g.com", "admin", "pass")`,
		},
		{
			SQL:           "create table users (name, age, height, actived, bytes, create_at, update_at, deleted_at, email, role, pass) values ($3, $4, $1, $2, $7, $8, $5, $6, $9, $10, $11)",
			NumericRegexp: regexp.MustCompile(`\$(\d+)`),
			Vars:          []interface{}{999.99, true, "jinzhu", 1, &tt, nil, []byte("12345"), tt, "w@g.com", myrole, pwd},
			Result:        `create table users (name, age, height, actived, bytes, create_at, update_at, deleted_at, email, role, pass) values ("jinzhu", 1, 999.99, true, "12345", "2020-02-23 11:10:10", "2020-02-23 11:10:10", NULL, "w@g.com", "admin", "pass")`,
		},
		{
			SQL:           "create table users (name, age, height, actived, bytes, create_at, update_at, deleted_at, email, role, pass) values (@p1, @p11, @p2, @p3, @p4, @p5, @p6, @p7, @p8, @p9, @p10)",
			NumericRegexp: regexp.MustCompile(`@p(\d+)`),
			Vars:          []interface{}{"jinzhu", 999.99, true, []byte("12345"), tt, &tt, nil, "w@g.com", myrole, pwd, 1},
			Result:        `create table users (name, age, height, actived, bytes, create_at, update_at, deleted_at, email, role, pass) values ("jinzhu", 1, 999.99, true, "12345", "2020-02-23 11:10:10", "2020-02-23 11:10:10", NULL, "w@g.com", "admin", "pass")`,
		},
		{
			SQL:           "create table users (name, age, height, actived, bytes, create_at, update_at, deleted_at, email, role, pass, json_struct, example_struct) values (?, ?, ?, ?, ?, ?, ?, ?, ?, ?, ?, ?, ?)",
			NumericRegexp: nil,
			Vars:          []interface{}{"jinzhu", 1, 999.99, true, []byte("12345"), tt, &tt, nil, "w@g.\"com", myrole, pwd, js, es},
			Result:        fmt.Sprintf(`create table users (name, age, height, actived, bytes, create_at, update_at, deleted_at, email, role, pass, json_struct, example_struct) values ("jinzhu", 1, 999.99, true, "12345", "2020-02-23 11:10:10", "2020-02-23 11:10:10", NULL, "w@g.\"com", "admin", "pass", %v, %v)`, format(jsVal, `"`), format(esVal, `"`)),
		},
		{
			SQL:           "create table users (name, age, height, actived, bytes, create_at, update_at, deleted_at, email, role, pass, json_struct, example_struct) values (?, ?, ?, ?, ?, ?, ?, ?, ?, ?, ?, ?, ?)",
			NumericRegexp: nil,
			Vars:          []interface{}{"jinzhu", 1, 999.99, true, []byte("12345"), tt, &tt, nil, "w@g.\"com", myrole, pwd, &js, &es},
			Result:        fmt.Sprintf(`create table users (name, age, height, actived, bytes, create_at, update_at, deleted_at, email, role, pass, json_struct, example_struct) values ("jinzhu", 1, 999.99, true, "12345", "2020-02-23 11:10:10", "2020-02-23 11:10:10", NULL, "w@g.\"com", "admin", "pass", %v, %v)`, format(jsVal, `"`), format(esVal, `"`)),
		},
		{
			SQL:           "create table users (name, age, height, actived, bytes, create_at, update_at, deleted_at, email, role, pass, json_struct, example_struct) values (?, ?, ?, ?, ?, ?, ?, ?, ?, ?, ?, ?, ?)",
			NumericRegexp: nil,
			Vars:          []interface{}{"jinzhu", 1, 0.1753607109, true, []byte("12345"), tt, &tt, nil, "w@g.\"com", myrole, pwd, &js, &es},
			Result:        fmt.Sprintf(`create table users (name, age, height, actived, bytes, create_at, update_at, deleted_at, email, role, pass, json_struct, example_struct) values ("jinzhu", 1, 0.1753607109, true, "12345", "2020-02-23 11:10:10", "2020-02-23 11:10:10", NULL, "w@g.\"com", "admin", "pass", %v, %v)`, format(jsVal, `"`), format(esVal, `"`)),
		},
<<<<<<< HEAD
=======
		{
			SQL:           "create table users (name, age, height, actived, bytes, create_at, update_at, deleted_at, email, role, pass, json_struct, example_struct) values (?, ?, ?, ?, ?, ?, ?, ?, ?, ?, ?, ?, ?)",
			NumericRegexp: nil,
			Vars:          []interface{}{"jinzhu", 1, float32(999.99), true, []byte("12345"), tt, &tt, nil, "w@g.\"com", myrole, pwd, &js, &es},
			Result:        fmt.Sprintf(`create table users (name, age, height, actived, bytes, create_at, update_at, deleted_at, email, role, pass, json_struct, example_struct) values ("jinzhu", 1, 999.99, true, "12345", "2020-02-23 11:10:10", "2020-02-23 11:10:10", NULL, "w@g.\"com", "admin", "pass", %v, %v)`, format(jsVal, `"`), format(esVal, `"`)),
		},
>>>>>>> ac075439
	}

	for idx, r := range results {
		if result := logger.ExplainSQL(r.SQL, r.NumericRegexp, `"`, r.Vars...); result != r.Result {
			t.Errorf("Explain SQL #%v expects %v, but got %v", idx, r.Result, result)
		}
	}

	t.Run("customize time format", func(t *testing.T) {
		orignalFormat := logger.TimeParamFormat
		t.Cleanup(func() { logger.TimeParamFormat = orignalFormat })

		logger.TimeParamFormat = time.RFC3339Nano

		tnano := now.MustParse("2020-02-23T11:10:10.123456789+08:00")
		var zt time.Time

		sql := "create table users (name, create_at, update_at, delete_at, init_at) values (?, ?, ?, ?, ?)"
		vars := []interface{}{"jinzhu", tnano, &tnano, zt, &zt}
		expected := `create table users (name, create_at, update_at, delete_at, init_at) values ("jinzhu", "2020-02-23T11:10:10.123456789+08:00", "2020-02-23T11:10:10.123456789+08:00", "0000-00-00 00:00:00", "0000-00-00 00:00:00")`

		if result := logger.ExplainSQL(sql, nil, `"`, vars...); result != expected {
			t.Errorf("Explain SQL expects %v, but got %v", expected, result)
		}
	})
}<|MERGE_RESOLUTION|>--- conflicted
+++ resolved
@@ -102,15 +102,12 @@
 			Vars:          []interface{}{"jinzhu", 1, 0.1753607109, true, []byte("12345"), tt, &tt, nil, "w@g.\"com", myrole, pwd, &js, &es},
 			Result:        fmt.Sprintf(`create table users (name, age, height, actived, bytes, create_at, update_at, deleted_at, email, role, pass, json_struct, example_struct) values ("jinzhu", 1, 0.1753607109, true, "12345", "2020-02-23 11:10:10", "2020-02-23 11:10:10", NULL, "w@g.\"com", "admin", "pass", %v, %v)`, format(jsVal, `"`), format(esVal, `"`)),
 		},
-<<<<<<< HEAD
-=======
 		{
 			SQL:           "create table users (name, age, height, actived, bytes, create_at, update_at, deleted_at, email, role, pass, json_struct, example_struct) values (?, ?, ?, ?, ?, ?, ?, ?, ?, ?, ?, ?, ?)",
 			NumericRegexp: nil,
 			Vars:          []interface{}{"jinzhu", 1, float32(999.99), true, []byte("12345"), tt, &tt, nil, "w@g.\"com", myrole, pwd, &js, &es},
 			Result:        fmt.Sprintf(`create table users (name, age, height, actived, bytes, create_at, update_at, deleted_at, email, role, pass, json_struct, example_struct) values ("jinzhu", 1, 999.99, true, "12345", "2020-02-23 11:10:10", "2020-02-23 11:10:10", NULL, "w@g.\"com", "admin", "pass", %v, %v)`, format(jsVal, `"`), format(esVal, `"`)),
 		},
->>>>>>> ac075439
 	}
 
 	for idx, r := range results {
