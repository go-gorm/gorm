package logger

import (
	"database/sql/driver"
	"fmt"
	"reflect"
	"regexp"
	"strconv"
	"strings"
	"time"
	"unicode"

	"gorm.io/gorm/utils"
)

const (
	tmFmtWithMS = "2006-01-02 15:04:05.999"
	tmFmtZero   = "0000-00-00 00:00:00"
	nullStr     = "NULL"
)

func isPrintable(s string) bool {
	for _, r := range s {
		if !unicode.IsPrint(r) {
			return false
		}
	}
	return true
}

// A list of Go types that should be converted to SQL primitives
var convertibleTypes = []reflect.Type{reflect.TypeOf(time.Time{}), reflect.TypeOf(false), reflect.TypeOf([]byte{})}

// RegEx matches only numeric values
var numericPlaceholderRe = regexp.MustCompile(`\$\d+\$`)

func isNumeric(k reflect.Kind) bool {
	switch k {
	case reflect.Int, reflect.Int8, reflect.Int16, reflect.Int32, reflect.Int64:
		return true
	case reflect.Uint, reflect.Uint8, reflect.Uint16, reflect.Uint32, reflect.Uint64:
		return true
	case reflect.Float32, reflect.Float64:
		return true
	default:
		return false
	}
}

// ExplainSQL generate SQL string with given parameters, the generated SQL is expected to be used in logger, execute it might introduce a SQL injection vulnerability
func ExplainSQL(sql string, numericPlaceholder *regexp.Regexp, escaper string, avars ...interface{}) string {
	var (
		convertParams func(interface{}, int)
		vars          = make([]string, len(avars))
	)

	convertParams = func(v interface{}, idx int) {
		switch v := v.(type) {
		case bool:
			vars[idx] = strconv.FormatBool(v)
		case time.Time:
			if v.IsZero() {
				vars[idx] = escaper + tmFmtZero + escaper
			} else {
				vars[idx] = escaper + v.Format(tmFmtWithMS) + escaper
			}
		case *time.Time:
			if v != nil {
				if v.IsZero() {
					vars[idx] = escaper + tmFmtZero + escaper
				} else {
					vars[idx] = escaper + v.Format(tmFmtWithMS) + escaper
				}
			} else {
				vars[idx] = nullStr
			}
		case driver.Valuer:
			reflectValue := reflect.ValueOf(v)
			if v != nil && reflectValue.IsValid() && ((reflectValue.Kind() == reflect.Ptr && !reflectValue.IsNil()) || reflectValue.Kind() != reflect.Ptr) {
				r, _ := v.Value()
				convertParams(r, idx)
			} else {
				vars[idx] = nullStr
			}
		case fmt.Stringer:
			reflectValue := reflect.ValueOf(v)
			switch reflectValue.Kind() {
			case reflect.Int, reflect.Int8, reflect.Int16, reflect.Int32, reflect.Int64, reflect.Uint, reflect.Uint8, reflect.Uint16, reflect.Uint32, reflect.Uint64:
				vars[idx] = fmt.Sprintf("%d", reflectValue.Interface())
			case reflect.Float32, reflect.Float64:
				vars[idx] = fmt.Sprintf("%.6f", reflectValue.Interface())
			case reflect.Bool:
				vars[idx] = fmt.Sprintf("%t", reflectValue.Interface())
			case reflect.String:
				vars[idx] = escaper + strings.ReplaceAll(fmt.Sprintf("%v", v), escaper, escaper+escaper) + escaper
			default:
				if v != nil && reflectValue.IsValid() && ((reflectValue.Kind() == reflect.Ptr && !reflectValue.IsNil()) || reflectValue.Kind() != reflect.Ptr) {
					vars[idx] = escaper + strings.ReplaceAll(fmt.Sprintf("%v", v), escaper, escaper+escaper) + escaper
				} else {
					vars[idx] = nullStr
				}
			}
		case []byte:
			if s := string(v); isPrintable(s) {
				vars[idx] = escaper + strings.ReplaceAll(s, escaper, escaper+escaper) + escaper
			} else {
				vars[idx] = escaper + "<binary>" + escaper
			}
		case int, int8, int16, int32, int64, uint, uint8, uint16, uint32, uint64:
			vars[idx] = utils.ToString(v)
		case float32:
			vars[idx] = strconv.FormatFloat(float64(v), 'f', -1, 32)
		case float64:
			vars[idx] = strconv.FormatFloat(v, 'f', -1, 64)
		case string:
<<<<<<< HEAD
			v = strings.ReplaceAll(v, "\\"+escaper, "")

			if strings.Contains(v, escaper) {
				vars[idx] = "E" + escaper + strings.ReplaceAll(v, escaper, "\\"+escaper) + escaper
			} else {
				vars[idx] = escaper + v + escaper
			}
=======
			vars[idx] = escaper + strings.ReplaceAll(v, escaper, escaper+escaper) + escaper
>>>>>>> 1b48aa07
		default:
			rv := reflect.ValueOf(v)
			if v == nil || !rv.IsValid() || rv.Kind() == reflect.Ptr && rv.IsNil() {
				vars[idx] = nullStr
			} else if valuer, ok := v.(driver.Valuer); ok {
				v, _ = valuer.Value()
				convertParams(v, idx)
			} else if rv.Kind() == reflect.Ptr && !rv.IsZero() {
				convertParams(reflect.Indirect(rv).Interface(), idx)
			} else if isNumeric(rv.Kind()) {
				if rv.CanInt() || rv.CanUint() {
					vars[idx] = fmt.Sprintf("%d", rv.Interface())
				} else {
					vars[idx] = fmt.Sprintf("%.6f", rv.Interface())
				}
			} else {
				for _, t := range convertibleTypes {
					if rv.Type().ConvertibleTo(t) {
						convertParams(rv.Convert(t).Interface(), idx)
						return
					}
				}
				vars[idx] = escaper + strings.ReplaceAll(fmt.Sprint(v), escaper, escaper+escaper) + escaper
			}
		}
	}

	for idx, v := range avars {
		convertParams(v, idx)
	}

	if numericPlaceholder == nil {
		var idx int
		var newSQL strings.Builder

		for _, v := range []byte(sql) {
			if v == '?' {
				if len(vars) > idx {
					newSQL.WriteString(vars[idx])
					idx++
					continue
				}
			}
			newSQL.WriteByte(v)
		}

		sql = newSQL.String()
	} else {
		sql = numericPlaceholder.ReplaceAllString(sql, "$$$1$$")

		sql = numericPlaceholderRe.ReplaceAllStringFunc(sql, func(v string) string {
			num := v[1 : len(v)-1]
			n, _ := strconv.Atoi(num)

			// position var start from 1 ($1, $2)
			n -= 1
			if n >= 0 && n <= len(vars)-1 {
				return vars[n]
			}
			return v
		})
	}

	return sql
}<|MERGE_RESOLUTION|>--- conflicted
+++ resolved
@@ -113,7 +113,6 @@
 		case float64:
 			vars[idx] = strconv.FormatFloat(v, 'f', -1, 64)
 		case string:
-<<<<<<< HEAD
 			v = strings.ReplaceAll(v, "\\"+escaper, "")
 
 			if strings.Contains(v, escaper) {
@@ -121,9 +120,6 @@
 			} else {
 				vars[idx] = escaper + v + escaper
 			}
-=======
-			vars[idx] = escaper + strings.ReplaceAll(v, escaper, escaper+escaper) + escaper
->>>>>>> 1b48aa07
 		default:
 			rv := reflect.ValueOf(v)
 			if v == nil || !rv.IsValid() || rv.Kind() == reflect.Ptr && rv.IsNil() {
