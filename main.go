package gorm

import (
	"database/sql"
	"errors"
	"fmt"
	"reflect"
	"strings"
	"sync"
	"time"
)

// DB contains information for current db connection
type DB struct {
	Value        interface{}
	Error        error
	RowsAffected int64

	// single db
	db                SQLCommon
	blockGlobalUpdate bool
	logMode           logModeValue
	logger            logger
	search            *search
	values            sync.Map

	// global db
	parent        *DB
	callbacks     *Callback
	dialect       Dialect
	singularTable bool
}

type logModeValue int

const (
	defaultLogMode logModeValue = iota
	noLogMode
	detailedLogMode
)

// Open initialize a new db connection, need to import driver first, e.g:
//
//     import _ "github.com/go-sql-driver/mysql"
//     func main() {
//       db, err := gorm.Open("mysql", "user:password@/dbname?charset=utf8&parseTime=True&loc=Local")
//     }
// GORM has wrapped some drivers, for easier to remember driver's import path, so you could import the mysql driver with
//    import _ "github.com/jinzhu/gorm/dialects/mysql"
//    // import _ "github.com/jinzhu/gorm/dialects/postgres"
//    // import _ "github.com/jinzhu/gorm/dialects/sqlite"
//    // import _ "github.com/jinzhu/gorm/dialects/mssql"
func Open(dialect string, args ...interface{}) (db *DB, err error) {
	if len(args) == 0 {
		err = errors.New("invalid database source")
		return nil, err
	}
	var source string
	var dbSQL SQLCommon
	var ownDbSQL bool

	switch value := args[0].(type) {
	case string:
		var driver = dialect
		if len(args) == 1 {
			source = value
		} else if len(args) >= 2 {
			driver = value
			source = args[1].(string)
		}
		dbSQL, err = sql.Open(driver, source)
		ownDbSQL = true
	case SQLCommon:
		dbSQL = value
		ownDbSQL = false
	default:
		return nil, fmt.Errorf("invalid database source: %v is not a valid type", value)
	}

	db = &DB{
		db:        dbSQL,
		logger:    defaultLogger,
		callbacks: DefaultCallback,
		dialect:   newDialect(dialect, dbSQL),
	}
	db.parent = db
	if err != nil {
		return
	}
	// Send a ping to make sure the database connection is alive.
	if d, ok := dbSQL.(*sql.DB); ok {
		if err = d.Ping(); err != nil && ownDbSQL {
			d.Close()
		}
	}
	return
}

// New clone a new db connection without search conditions
func (s *DB) New() *DB {
	clone := s.clone()
	clone.search = nil
	clone.Value = nil
	return clone
}

type closer interface {
	Close() error
}

// Close close current db connection.  If database connection is not an io.Closer, returns an error.
func (s *DB) Close() error {
	if db, ok := s.parent.db.(closer); ok {
		return db.Close()
	}
	return errors.New("can't close current db")
}

// DB get `*sql.DB` from current connection
// If the underlying database connection is not a *sql.DB, returns nil
func (s *DB) DB() *sql.DB {
	db, _ := s.db.(*sql.DB)
	return db
}

// CommonDB return the underlying `*sql.DB` or `*sql.Tx` instance, mainly intended to allow coexistence with legacy non-GORM code.
func (s *DB) CommonDB() SQLCommon {
	return s.db
}

// Dialect get dialect
func (s *DB) Dialect() Dialect {
	return s.dialect
}

// Callback return `Callbacks` container, you could add/change/delete callbacks with it
//     db.Callback().Create().Register("update_created_at", updateCreated)
// Refer https://jinzhu.github.io/gorm/development.html#callbacks
func (s *DB) Callback() *Callback {
	s.parent.callbacks = s.parent.callbacks.clone()
	return s.parent.callbacks
}

// SetLogger replace default logger
func (s *DB) SetLogger(log logger) {
	s.logger = log
}

// LogMode set log mode, `true` for detailed logs, `false` for no log, default, will only print error logs
func (s *DB) LogMode(enable bool) *DB {
	if enable {
		s.logMode = detailedLogMode
	} else {
		s.logMode = noLogMode
	}
	return s
}

// BlockGlobalUpdate if true, generates an error on update/delete without where clause.
// This is to prevent eventual error with empty objects updates/deletions
func (s *DB) BlockGlobalUpdate(enable bool) *DB {
	s.blockGlobalUpdate = enable
	return s
}

// HasBlockGlobalUpdate return state of block
func (s *DB) HasBlockGlobalUpdate() bool {
	return s.blockGlobalUpdate
}

// SingularTable use singular table by default
func (s *DB) SingularTable(enable bool) {
	modelStructsMap = sync.Map{}
	s.parent.singularTable = enable
}

// NewScope create a scope for current operation
func (s *DB) NewScope(value interface{}) *Scope {
	dbClone := s.clone()
	dbClone.Value = value
	return &Scope{db: dbClone, Search: dbClone.search.clone(), Value: value}
}

// QueryExpr returns the query as expr object
func (s *DB) QueryExpr() *expr {
	scope := s.NewScope(s.Value)
	scope.InstanceSet("skip_bindvar", true)
	scope.prepareQuerySQL()

	return Expr(scope.SQL, scope.SQLVars...)
}

// SubQuery returns the query as sub query
func (s *DB) SubQuery() *expr {
	scope := s.NewScope(s.Value)
	scope.InstanceSet("skip_bindvar", true)
	scope.prepareQuerySQL()

	return Expr(fmt.Sprintf("(%v)", scope.SQL), scope.SQLVars...)
}

// Where return a new relation, filter records with given conditions, accepts `map`, `struct` or `string` as conditions, refer http://jinzhu.github.io/gorm/crud.html#query
func (s *DB) Where(query interface{}, args ...interface{}) *DB {
	return s.clone().search.Where(query, args...).db
}

// Or filter records that match before conditions or this one, similar to `Where`
func (s *DB) Or(query interface{}, args ...interface{}) *DB {
	return s.clone().search.Or(query, args...).db
}

// Not filter records that don't match current conditions, similar to `Where`
func (s *DB) Not(query interface{}, args ...interface{}) *DB {
	return s.clone().search.Not(query, args...).db
}

// Limit specify the number of records to be retrieved
func (s *DB) Limit(limit interface{}) *DB {
	return s.clone().search.Limit(limit).db
}

// Offset specify the number of records to skip before starting to return the records
func (s *DB) Offset(offset interface{}) *DB {
	return s.clone().search.Offset(offset).db
}

// Order specify order when retrieve records from database, set reorder to `true` to overwrite defined conditions
//     db.Order("name DESC")
//     db.Order("name DESC", true) // reorder
//     db.Order(gorm.Expr("name = ? DESC", "first")) // sql expression
func (s *DB) Order(value interface{}, reorder ...bool) *DB {
	return s.clone().search.Order(value, reorder...).db
}

// Select specify fields that you want to retrieve from database when querying, by default, will select all fields;
// When creating/updating, specify fields that you want to save to database
func (s *DB) Select(query interface{}, args ...interface{}) *DB {
	return s.clone().search.Select(query, args...).db
}

// Omit specify fields that you want to ignore when saving to database for creating, updating
func (s *DB) Omit(columns ...string) *DB {
	return s.clone().search.Omit(columns...).db
}

// Group specify the group method on the find
func (s *DB) Group(query string) *DB {
	return s.clone().search.Group(query).db
}

// Having specify HAVING conditions for GROUP BY
func (s *DB) Having(query interface{}, values ...interface{}) *DB {
	return s.clone().search.Having(query, values...).db
}

// Joins specify Joins conditions
//     db.Joins("JOIN emails ON emails.user_id = users.id AND emails.email = ?", "jinzhu@example.org").Find(&user)
func (s *DB) Joins(query string, args ...interface{}) *DB {
	return s.clone().search.Joins(query, args...).db
}

// Scopes pass current database connection to arguments `func(*DB) *DB`, which could be used to add conditions dynamically
//     func AmountGreaterThan1000(db *gorm.DB) *gorm.DB {
//         return db.Where("amount > ?", 1000)
//     }
//
//     func OrderStatus(status []string) func (db *gorm.DB) *gorm.DB {
//         return func (db *gorm.DB) *gorm.DB {
//             return db.Scopes(AmountGreaterThan1000).Where("status in (?)", status)
//         }
//     }
//
//     db.Scopes(AmountGreaterThan1000, OrderStatus([]string{"paid", "shipped"})).Find(&orders)
// Refer https://jinzhu.github.io/gorm/crud.html#scopes
func (s *DB) Scopes(funcs ...func(*DB) *DB) *DB {
	for _, f := range funcs {
		s = f(s)
	}
	return s
}

// Unscoped return all record including deleted record, refer Soft Delete https://jinzhu.github.io/gorm/crud.html#soft-delete
func (s *DB) Unscoped() *DB {
	return s.clone().search.unscoped().db
}

// Attrs initialize struct with argument if record not found with `FirstOrInit` https://jinzhu.github.io/gorm/crud.html#firstorinit or `FirstOrCreate` https://jinzhu.github.io/gorm/crud.html#firstorcreate
func (s *DB) Attrs(attrs ...interface{}) *DB {
	return s.clone().search.Attrs(attrs...).db
}

// Assign assign result with argument regardless it is found or not with `FirstOrInit` https://jinzhu.github.io/gorm/crud.html#firstorinit or `FirstOrCreate` https://jinzhu.github.io/gorm/crud.html#firstorcreate
func (s *DB) Assign(attrs ...interface{}) *DB {
	return s.clone().search.Assign(attrs...).db
}

// First find first record that match given conditions, order by primary key
func (s *DB) First(out interface{}, where ...interface{}) *DB {
	newScope := s.NewScope(out)
	newScope.Search.Limit(1)
	return newScope.Set("gorm:order_by_primary_key", "ASC").
		inlineCondition(where...).callCallbacks(s.parent.callbacks.queries).db
}

// Take return a record that match given conditions, the order will depend on the database implementation
func (s *DB) Take(out interface{}, where ...interface{}) *DB {
	newScope := s.NewScope(out)
	newScope.Search.Limit(1)
	return newScope.inlineCondition(where...).callCallbacks(s.parent.callbacks.queries).db
}

// Last find last record that match given conditions, order by primary key
func (s *DB) Last(out interface{}, where ...interface{}) *DB {
	newScope := s.NewScope(out)
	newScope.Search.Limit(1)
	return newScope.Set("gorm:order_by_primary_key", "DESC").
		inlineCondition(where...).callCallbacks(s.parent.callbacks.queries).db
}

// Find find records that match given conditions
func (s *DB) Find(out interface{}, where ...interface{}) *DB {
	return s.NewScope(out).inlineCondition(where...).callCallbacks(s.parent.callbacks.queries).db
}

//Preloads preloads relations, don`t touch out
func (s *DB) Preloads(out interface{}) *DB {
	return s.NewScope(out).InstanceSet("gorm:only_preload", 1).callCallbacks(s.parent.callbacks.queries).db
}

// Scan scan value to a struct
func (s *DB) Scan(dest interface{}) *DB {
	return s.NewScope(s.Value).Set("gorm:query_destination", dest).callCallbacks(s.parent.callbacks.queries).db
}

// Row return `*sql.Row` with given conditions
func (s *DB) Row() *sql.Row {
	return s.NewScope(s.Value).row()
}

// Rows return `*sql.Rows` with given conditions
func (s *DB) Rows() (*sql.Rows, error) {
	return s.NewScope(s.Value).rows()
}

// ScanRows scan `*sql.Rows` to give struct
func (s *DB) ScanRows(rows *sql.Rows, result interface{}) error {
	var (
		scope        = s.NewScope(result)
		clone        = scope.db
		columns, err = rows.Columns()
	)

	if clone.AddError(err) == nil {
		scope.scan(rows, columns, scope.Fields())
	}

	return clone.Error
}

// Pluck used to query single column from a model as a map
//     var ages []int64
//     db.Find(&users).Pluck("age", &ages)
func (s *DB) Pluck(column string, value interface{}) *DB {
	return s.NewScope(s.Value).pluck(column, value).db
}

// Count get how many records for a model
func (s *DB) Count(value interface{}) *DB {
	return s.NewScope(s.Value).count(value).db
}

// Related get related associations
func (s *DB) Related(value interface{}, foreignKeys ...string) *DB {
	return s.NewScope(s.Value).related(value, foreignKeys...).db
}

// FirstOrInit find first matched record or initialize a new one with given conditions (only works with struct, map conditions)
// https://jinzhu.github.io/gorm/crud.html#firstorinit
func (s *DB) FirstOrInit(out interface{}, where ...interface{}) *DB {
	c := s.clone()
	if result := c.First(out, where...); result.Error != nil {
		if !result.RecordNotFound() {
			return result
		}
		c.NewScope(out).inlineCondition(where...).initialize()
	} else {
		c.NewScope(out).updatedAttrsWithValues(c.search.assignAttrs)
	}
	return c
}

// FirstOrCreate find first matched record or create a new one with given conditions (only works with struct, map conditions)
// https://jinzhu.github.io/gorm/crud.html#firstorcreate
func (s *DB) FirstOrCreate(out interface{}, where ...interface{}) *DB {
	c := s.clone()
	if result := s.First(out, where...); result.Error != nil {
		if !result.RecordNotFound() {
			return result
		}
		return c.NewScope(out).inlineCondition(where...).initialize().callCallbacks(c.parent.callbacks.creates).db
	} else if len(c.search.assignAttrs) > 0 {
		return c.NewScope(out).InstanceSet("gorm:update_interface", c.search.assignAttrs).callCallbacks(c.parent.callbacks.updates).db
	}
	return c
}

// Update update attributes with callbacks, refer: https://jinzhu.github.io/gorm/crud.html#update
func (s *DB) Update(attrs ...interface{}) *DB {
	return s.Updates(toSearchableMap(attrs...), true)
}

// Updates update attributes with callbacks, refer: https://jinzhu.github.io/gorm/crud.html#update
func (s *DB) Updates(values interface{}, ignoreProtectedAttrs ...bool) *DB {
	return s.NewScope(s.Value).
		Set("gorm:ignore_protected_attrs", len(ignoreProtectedAttrs) > 0).
		InstanceSet("gorm:update_interface", values).
		callCallbacks(s.parent.callbacks.updates).db
}

// UpdateColumn update attributes without callbacks, refer: https://jinzhu.github.io/gorm/crud.html#update
func (s *DB) UpdateColumn(attrs ...interface{}) *DB {
	return s.UpdateColumns(toSearchableMap(attrs...))
}

// UpdateColumns update attributes without callbacks, refer: https://jinzhu.github.io/gorm/crud.html#update
func (s *DB) UpdateColumns(values interface{}) *DB {
	return s.NewScope(s.Value).
		Set("gorm:update_column", true).
		Set("gorm:save_associations", false).
		InstanceSet("gorm:update_interface", values).
		callCallbacks(s.parent.callbacks.updates).db
}

// Save update value in database, if the value doesn't have primary key, will insert it
func (s *DB) Save(value interface{}) *DB {
	scope := s.NewScope(value)
	if !scope.PrimaryKeyZero() {
		newDB := scope.callCallbacks(s.parent.callbacks.updates).db
		if newDB.Error == nil && newDB.RowsAffected == 0 {
			return s.New().FirstOrCreate(value)
		}
		return newDB
	}
	return scope.callCallbacks(s.parent.callbacks.creates).db
}

// Create insert the value into database
func (s *DB) Create(value interface{}) *DB {
	scope := s.NewScope(value)
	return scope.callCallbacks(s.parent.callbacks.creates).db
}

// Delete delete value match given conditions, if the value has primary key, then will including the primary key as condition
func (s *DB) Delete(value interface{}, where ...interface{}) *DB {
	return s.NewScope(value).inlineCondition(where...).callCallbacks(s.parent.callbacks.deletes).db
}

// Raw use raw sql as conditions, won't run it unless invoked by other methods
//    db.Raw("SELECT name, age FROM users WHERE name = ?", 3).Scan(&result)
func (s *DB) Raw(sql string, values ...interface{}) *DB {
	return s.clone().search.Raw(true).Where(sql, values...).db
}

// Exec execute raw sql
func (s *DB) Exec(sql string, values ...interface{}) *DB {
	scope := s.NewScope(nil)
	generatedSQL := scope.buildCondition(map[string]interface{}{"query": sql, "args": values}, true)
	generatedSQL = strings.TrimSuffix(strings.TrimPrefix(generatedSQL, "("), ")")
	scope.Raw(generatedSQL)
	return scope.Exec().db
}

// Model specify the model you would like to run db operations
//    // update all users's name to `hello`
//    db.Model(&User{}).Update("name", "hello")
//    // if user's primary key is non-blank, will use it as condition, then will only update the user's name to `hello`
//    db.Model(&user).Update("name", "hello")
func (s *DB) Model(value interface{}) *DB {
	c := s.clone()
	c.Value = value
	return c
}

// Table specify the table you would like to run db operations
func (s *DB) Table(name string) *DB {
	clone := s.clone()
	clone.search.Table(name)
	clone.Value = nil
	return clone
}

// Debug start debug mode
func (s *DB) Debug() *DB {
	return s.clone().LogMode(true)
}

// Begin begin a transaction
func (s *DB) Begin() *DB {
	c := s.clone()
	if db, ok := c.db.(sqlDb); ok && db != nil {
		tx, err := db.Begin()
		c.db = interface{}(tx).(SQLCommon)

		c.dialect.SetDB(c.db)
		c.AddError(err)
	} else {
		c.AddError(ErrCantStartTransaction)
	}
	return c
}

// Commit commit a transaction
func (s *DB) Commit() *DB {
	var emptySQLTx *sql.Tx
	if db, ok := s.db.(sqlTx); ok && db != nil && db != emptySQLTx {
		s.AddError(db.Commit())
	} else {
		s.AddError(ErrInvalidTransaction)
	}
	return s
}

// Rollback rollback a transaction
func (s *DB) Rollback() *DB {
	var emptySQLTx *sql.Tx
	if db, ok := s.db.(sqlTx); ok && db != nil && db != emptySQLTx {
		s.AddError(db.Rollback())
	} else {
		s.AddError(ErrInvalidTransaction)
	}
	return s
}

// NewRecord check if value's primary key is blank
func (s *DB) NewRecord(value interface{}) bool {
	return s.NewScope(value).PrimaryKeyZero()
}

// RecordNotFound check if returning ErrRecordNotFound error
func (s *DB) RecordNotFound() bool {
	for _, err := range s.GetErrors() {
		if err == ErrRecordNotFound {
			return true
		}
	}
	return false
}

// CreateTable create table for models
func (s *DB) CreateTable(models ...interface{}) *DB {
	db := s.Unscoped()
	for _, model := range models {
		db = db.NewScope(model).createTable().db
	}
	return db
}

// DropTable drop table for models
func (s *DB) DropTable(values ...interface{}) *DB {
	db := s.clone()
	for _, value := range values {
		if tableName, ok := value.(string); ok {
			db = db.Table(tableName)
		}

		db = db.NewScope(value).dropTable().db
	}
	return db
}

// DropTableIfExists drop table if it is exist
func (s *DB) DropTableIfExists(values ...interface{}) *DB {
	db := s.clone()
	for _, value := range values {
		if s.HasTable(value) {
			db.AddError(s.DropTable(value).Error)
		}
	}
	return db
}

// HasTable check has table or not
func (s *DB) HasTable(value interface{}) bool {
	var (
		scope     = s.NewScope(value)
		tableName string
	)

	if name, ok := value.(string); ok {
		tableName = name
	} else {
		tableName = scope.TableName()
	}

	has := scope.Dialect().HasTable(tableName)
	s.AddError(scope.db.Error)
	return has
}

// AutoMigrate run auto migration for given models, will only add missing fields, won't delete/change current data
func (s *DB) AutoMigrate(values ...interface{}) *DB {
	db := s.Unscoped()
	for _, value := range values {
		db = db.NewScope(value).autoMigrate().db
	}
	return db
}

// ModifyColumn modify column to type
func (s *DB) ModifyColumn(column string, typ string) *DB {
	scope := s.NewScope(s.Value)
	scope.modifyColumn(column, typ)
	return scope.db
}

// DropColumn drop a column
func (s *DB) DropColumn(column string) *DB {
	scope := s.NewScope(s.Value)
	scope.dropColumn(column)
	return scope.db
}

// AddIndex add index for columns with given name
func (s *DB) AddIndex(indexName string, columns ...string) *DB {
	scope := s.Unscoped().NewScope(s.Value)
	scope.addIndex(false, indexName, columns...)
	return scope.db
}

// AddUniqueIndex add unique index for columns with given name
func (s *DB) AddUniqueIndex(indexName string, columns ...string) *DB {
	scope := s.Unscoped().NewScope(s.Value)
	scope.addIndex(true, indexName, columns...)
	return scope.db
}

// RemoveIndex remove index with name
func (s *DB) RemoveIndex(indexName string) *DB {
	scope := s.NewScope(s.Value)
	scope.removeIndex(indexName)
	return scope.db
}

// AddForeignKey Add foreign key to the given scope, e.g:
//     db.Model(&User{}).AddForeignKey("city_id", "cities(id)", "RESTRICT", "RESTRICT")
func (s *DB) AddForeignKey(field string, dest string, onDelete string, onUpdate string) *DB {
	scope := s.NewScope(s.Value)
	scope.addForeignKey(field, dest, onDelete, onUpdate)
	return scope.db
}

// RemoveForeignKey Remove foreign key from the given scope, e.g:
//     db.Model(&User{}).RemoveForeignKey("city_id", "cities(id)")
func (s *DB) RemoveForeignKey(field string, dest string) *DB {
	scope := s.clone().NewScope(s.Value)
	scope.removeForeignKey(field, dest)
	return scope.db
}

// Association start `Association Mode` to handler relations things easir in that mode, refer: https://jinzhu.github.io/gorm/associations.html#association-mode
func (s *DB) Association(column string) *Association {
	var err error
	var scope = s.Set("gorm:association:source", s.Value).NewScope(s.Value)

	if primaryField := scope.PrimaryField(); primaryField.IsBlank {
		err = errors.New("primary key can't be nil")
	} else {
		if field, ok := scope.FieldByName(column); ok {
			if field.Relationship == nil || len(field.Relationship.ForeignFieldNames) == 0 {
				err = fmt.Errorf("invalid association %v for %v", column, scope.IndirectValue().Type())
			} else {
				return &Association{scope: scope, column: column, field: field}
			}
		} else {
			err = fmt.Errorf("%v doesn't have column %v", scope.IndirectValue().Type(), column)
		}
	}

	return &Association{Error: err}
}

// Preload preload associations with given conditions
//    db.Preload("Orders", "state NOT IN (?)", "cancelled").Find(&users)
func (s *DB) Preload(column string, conditions ...interface{}) *DB {
	return s.clone().search.Preload(column, conditions...).db
}

// Set set setting by name, which could be used in callbacks, will clone a new db, and update its setting
func (s *DB) Set(name string, value interface{}) *DB {
	return s.clone().InstantSet(name, value)
}

// InstantSet instant set setting, will affect current db
func (s *DB) InstantSet(name string, value interface{}) *DB {
	s.values.Store(name, value)
	return s
}

// Get get setting by name
func (s *DB) Get(name string) (value interface{}, ok bool) {
	value, ok = s.values.Load(name)
	return
}

// SetJoinTableHandler set a model's join table handler for a relation
func (s *DB) SetJoinTableHandler(source interface{}, column string, handler JoinTableHandlerInterface) {
	scope := s.NewScope(source)
	for _, field := range scope.GetModelStruct().StructFields {
		if field.Name == column || field.DBName == column {
			if many2many, _ := field.TagSettingsGet("MANY2MANY"); many2many != "" {
				source := (&Scope{Value: source}).GetModelStruct().ModelType
				destination := (&Scope{Value: reflect.New(field.Struct.Type).Interface()}).GetModelStruct().ModelType
				handler.Setup(field.Relationship, many2many, source, destination)
				field.Relationship.JoinTableHandler = handler
				if table := handler.Table(s); scope.Dialect().HasTable(table) {
					s.Table(table).AutoMigrate(handler)
				}
			}
		}
	}
}

// AddError add error to the db
func (s *DB) AddError(err error) error {
	if err != nil {
		if err != ErrRecordNotFound {
<<<<<<< HEAD
			if s.logMode == 0 {
				go s.print("error", fileWithLineNum(), err)
=======
			if s.logMode == defaultLogMode {
				go s.print(fileWithLineNum(), err)
>>>>>>> 5ad6f621
			} else {
				s.log(err)
			}

			errors := Errors(s.GetErrors())
			errors = errors.Add(err)
			if len(errors) > 1 {
				err = errors
			}
		}

		s.Error = err
	}
	return err
}

// GetErrors get happened errors from the db
func (s *DB) GetErrors() []error {
	if errs, ok := s.Error.(Errors); ok {
		return errs
	} else if s.Error != nil {
		return []error{s.Error}
	}
	return []error{}
}

////////////////////////////////////////////////////////////////////////////////
// Private Methods For DB
////////////////////////////////////////////////////////////////////////////////

func (s *DB) clone() *DB {
	db := &DB{
		db:                s.db,
		parent:            s.parent,
		logger:            s.logger,
		logMode:           s.logMode,
		Value:             s.Value,
		Error:             s.Error,
		blockGlobalUpdate: s.blockGlobalUpdate,
		dialect:           newDialect(s.dialect.GetName(), s.db),
	}

	s.values.Range(func(k, v interface{}) bool {
		db.values.Store(k, v)
		return true
	})

	if s.search == nil {
		db.search = &search{limit: -1, offset: -1}
	} else {
		db.search = s.search.clone()
	}

	db.search.db = db
	return db
}

func (s *DB) print(v ...interface{}) {
	s.logger.Print(v...)
}

func (s *DB) log(v ...interface{}) {
	if s != nil && s.logMode == detailedLogMode {
		s.print(append([]interface{}{"log", fileWithLineNum()}, v...)...)
	}
}

func (s *DB) slog(sql string, t time.Time, vars ...interface{}) {
	if s.logMode == detailedLogMode {
		s.print("sql", fileWithLineNum(), NowFunc().Sub(t), sql, vars, s.RowsAffected)
	}
}<|MERGE_RESOLUTION|>--- conflicted
+++ resolved
@@ -724,13 +724,8 @@
 func (s *DB) AddError(err error) error {
 	if err != nil {
 		if err != ErrRecordNotFound {
-<<<<<<< HEAD
-			if s.logMode == 0 {
-				go s.print("error", fileWithLineNum(), err)
-=======
 			if s.logMode == defaultLogMode {
 				go s.print(fileWithLineNum(), err)
->>>>>>> 5ad6f621
 			} else {
 				s.log(err)
 			}
