--- conflicted
+++ resolved
@@ -243,23 +243,20 @@
 
 		switch reflectValue.Kind() {
 		case reflect.Slice, reflect.Array:
-			var elem reflect.Value
-			recyclableStruct := reflect.New(reflectValueType)
-			isArrayKind := reflectValue.Kind() == reflect.Array
+			var (
+				elem             reflect.Value
+				recyclableStruct = reflect.New(reflectValueType)
+				isArrayKind      = reflectValue.Kind() == reflect.Array
+			)
 
 			if !update || reflectValue.Len() == 0 {
 				update = false
-<<<<<<< HEAD
-				if !isArrayKind {
-					db.Statement.ReflectValue.Set(reflect.MakeSlice(reflectValue.Type(), 0, 20))
-=======
 				// if the slice cap is externally initialized, the externally initialized slice is directly used here
 				if reflectValue.Cap() == 0 {
 					db.Statement.ReflectValue.Set(reflect.MakeSlice(reflectValue.Type(), 0, 20))
-				} else {
+				} else if !isArrayKind {
 					reflectValue.SetLen(0)
 					db.Statement.ReflectValue.Set(reflectValue)
->>>>>>> 3a72ba10
 				}
 			}
 
@@ -294,12 +291,12 @@
 					if !isPtr {
 						elem = elem.Elem()
 					}
-					if !isArrayKind {
-						reflectValue = reflect.Append(reflectValue, elem)
-					} else {
+					if isArrayKind {
 						if reflectValue.Len() >= int(db.RowsAffected) {
 							reflectValue.Index(int(db.RowsAffected - 1)).Set(elem)
 						}
+					} else {
+						reflectValue = reflect.Append(reflectValue, elem)
 					}
 				}
 			}
