package gorm

import (
	"database/sql"
	"database/sql/driver"
	"errors"
	"fmt"
	"regexp"
	"strconv"
	"strings"
	"time"

	"reflect"
)

// Scope contain current operation's information when you perform any operation on the database
type Scope struct {
	Search          *search
	Value           interface{}
	SQL             string
	SQLVars         []interface{}
	db              *DB
	instanceID      string
	primaryKeyField *Field
	skipLeft        bool
	fields          *[]*Field
	selectAttrs     *[]string
}

// IndirectValue return scope's reflect value's indirect value
func (scope *Scope) IndirectValue() reflect.Value {
	return indirect(reflect.ValueOf(scope.Value))
}

// New create a new Scope without search information
func (scope *Scope) New(value interface{}) *Scope {
	return &Scope{db: scope.NewDB(), Search: &search{}, Value: value}
}

////////////////////////////////////////////////////////////////////////////////
// Scope DB
////////////////////////////////////////////////////////////////////////////////

// DB return scope's DB connection
func (scope *Scope) DB() *DB {
	return scope.db
}

// NewDB create a new DB without search information
func (scope *Scope) NewDB() *DB {
	if scope.db != nil {
		db := scope.db.clone()
		db.search = nil
		db.Value = nil
		return db
	}
	return nil
}

// SQLDB return *sql.DB
func (scope *Scope) SQLDB() SQLCommon {
	return scope.db.db
}

// Dialect get dialect
func (scope *Scope) Dialect() Dialect {
	return scope.db.parent.dialect
}

// Quote used to quote string to escape them for database
func (scope *Scope) Quote(str string) string {
	if strings.Index(str, ".") != -1 {
		newStrs := []string{}
		for _, str := range strings.Split(str, ".") {
			newStrs = append(newStrs, scope.Dialect().Quote(str))
		}
		return strings.Join(newStrs, ".")
	}

	return scope.Dialect().Quote(str)
}

// Err add error to Scope
func (scope *Scope) Err(err error) error {
	if err != nil {
		scope.db.AddError(err)
	}
	return err
}

// HasError check if there are any error
func (scope *Scope) HasError() bool {
	return scope.db.Error != nil
}

// Log print log message
func (scope *Scope) Log(v ...interface{}) {
	scope.db.log(v...)
}

// SkipLeft skip remaining callbacks
func (scope *Scope) SkipLeft() {
	scope.skipLeft = true
}

// Fields get value's fields
func (scope *Scope) Fields() []*Field {
	if scope.fields == nil {
		var (
			fields             []*Field
			indirectScopeValue = scope.IndirectValue()
			isStruct           = indirectScopeValue.Kind() == reflect.Struct
		)

		for _, structField := range scope.GetModelStruct().StructFields {
			if isStruct {
				fieldValue := indirectScopeValue
				for _, name := range structField.Names {
					fieldValue = reflect.Indirect(fieldValue).FieldByName(name)
				}
				fields = append(fields, &Field{StructField: structField, Field: fieldValue, IsBlank: isBlank(fieldValue)})
			} else {
				fields = append(fields, &Field{StructField: structField, IsBlank: true})
			}
		}
		scope.fields = &fields
	}

	return *scope.fields
}

// FieldByName find `gorm.Field` with field name or db name
func (scope *Scope) FieldByName(name string) (field *Field, ok bool) {
	var (
		dbName           = ToDBName(name)
		mostMatchedField *Field
	)

	for _, field := range scope.Fields() {
		if field.Name == name || field.DBName == name {
			return field, true
		}
		if field.DBName == dbName {
			mostMatchedField = field
		}
	}
	return mostMatchedField, mostMatchedField != nil
}

// PrimaryFields return scope's primary fields
func (scope *Scope) PrimaryFields() (fields []*Field) {
	for _, field := range scope.Fields() {
		if field.IsPrimaryKey {
			fields = append(fields, field)
		}
	}
	return fields
}

// PrimaryField return scope's main primary field, if defined more that one primary fields, will return the one having column name `id` or the first one
func (scope *Scope) PrimaryField() *Field {
	if primaryFields := scope.GetModelStruct().PrimaryFields; len(primaryFields) > 0 {
		if len(primaryFields) > 1 {
			if field, ok := scope.FieldByName("id"); ok {
				return field
			}
		}
		return scope.PrimaryFields()[0]
	}
	return nil
}

// PrimaryKey get main primary field's db name
func (scope *Scope) PrimaryKey() string {
	if field := scope.PrimaryField(); field != nil {
		return field.DBName
	}
	return ""
}

// PrimaryKeyZero check main primary field's value is blank or not
func (scope *Scope) PrimaryKeyZero() bool {
	field := scope.PrimaryField()
	return field == nil || field.IsBlank
}

// PrimaryKeyValue get the primary key's value
func (scope *Scope) PrimaryKeyValue() interface{} {
	if field := scope.PrimaryField(); field != nil && field.Field.IsValid() {
		return field.Field.Interface()
	}
	return 0
}

// HasColumn to check if has column
func (scope *Scope) HasColumn(column string) bool {
	for _, field := range scope.GetStructFields() {
		if field.IsNormal && (field.Name == column || field.DBName == column) {
			return true
		}
	}
	return false
}

// SetColumn to set the column's value, column could be field or field's name/dbname
func (scope *Scope) SetColumn(column interface{}, value interface{}) error {
	var updateAttrs = map[string]interface{}{}
	if attrs, ok := scope.InstanceGet("gorm:update_attrs"); ok {
		updateAttrs = attrs.(map[string]interface{})
		defer scope.InstanceSet("gorm:update_attrs", updateAttrs)
	}

	if field, ok := column.(*Field); ok {
		updateAttrs[field.DBName] = value
		return field.Set(value)
	} else if name, ok := column.(string); ok {
		var (
			dbName           = ToDBName(name)
			mostMatchedField *Field
		)
		for _, field := range scope.Fields() {
			if field.DBName == value {
				updateAttrs[field.DBName] = value
				return field.Set(value)
			}
			if (field.DBName == dbName) || (field.Name == name && mostMatchedField == nil) {
				mostMatchedField = field
			}
		}

		if mostMatchedField != nil {
			updateAttrs[mostMatchedField.DBName] = value
			return mostMatchedField.Set(value)
		}
	}
	return errors.New("could not convert column to field")
}

// CallMethod call scope value's method, if it is a slice, will call its element's method one by one
func (scope *Scope) CallMethod(methodName string) {
	if scope.Value == nil {
		return
	}

	if indirectScopeValue := scope.IndirectValue(); indirectScopeValue.Kind() == reflect.Slice {
		for i := 0; i < indirectScopeValue.Len(); i++ {
			scope.callMethod(methodName, indirectScopeValue.Index(i))
		}
	} else {
		scope.callMethod(methodName, indirectScopeValue)
	}
}

// AddToVars add value as sql's vars, used to prevent SQL injection
func (scope *Scope) AddToVars(value interface{}) string {
	_, skipBindVar := scope.InstanceGet("skip_bindvar")

	if expr, ok := value.(*expr); ok {
		exp := expr.expr
		for _, arg := range expr.args {
			if skipBindVar {
				scope.AddToVars(arg)
			} else {
				exp = strings.Replace(exp, "?", scope.AddToVars(arg), 1)
			}
		}
		return exp
	}

	scope.SQLVars = append(scope.SQLVars, value)

	if skipBindVar {
		return "?"
	}
	return scope.Dialect().BindVar(len(scope.SQLVars))
}

// SelectAttrs return selected attributes
func (scope *Scope) SelectAttrs() []string {
	if scope.selectAttrs == nil {
		attrs := []string{}
		for _, value := range scope.Search.selects {
			if str, ok := value.(string); ok {
				attrs = append(attrs, str)
			} else if strs, ok := value.([]string); ok {
				attrs = append(attrs, strs...)
			} else if strs, ok := value.([]interface{}); ok {
				for _, str := range strs {
					attrs = append(attrs, fmt.Sprintf("%v", str))
				}
			}
		}
		scope.selectAttrs = &attrs
	}
	return *scope.selectAttrs
}

// OmitAttrs return omitted attributes
func (scope *Scope) OmitAttrs() []string {
	return scope.Search.omits
}

type tabler interface {
	TableName() string
}

type dbTabler interface {
	TableName(*DB) string
}

// TableName return table name
func (scope *Scope) TableName() string {
	if scope.Search != nil && len(scope.Search.tableName) > 0 {
		return scope.Search.tableName
	}

	if tabler, ok := scope.Value.(tabler); ok {
		return tabler.TableName()
	}

	if tabler, ok := scope.Value.(dbTabler); ok {
		return tabler.TableName(scope.db)
	}

	return scope.GetModelStruct().TableName(scope.db.Model(scope.Value))
}

// QuotedTableName return quoted table name
func (scope *Scope) QuotedTableName() (name string) {
	if scope.Search != nil && len(scope.Search.tableName) > 0 {
		if strings.Index(scope.Search.tableName, " ") != -1 {
			return scope.Search.tableName
		}
		return scope.Quote(scope.Search.tableName)
	}

	return scope.Quote(scope.TableName())
}

// CombinedConditionSql return combined condition sql
func (scope *Scope) CombinedConditionSql() string {
	joinSQL := scope.joinsSQL()
	whereSQL := scope.whereSQL()
	if scope.Search.raw {
		whereSQL = strings.TrimSuffix(strings.TrimPrefix(whereSQL, "WHERE ("), ")")
	}
	return joinSQL + whereSQL + scope.groupSQL() +
		scope.havingSQL() + scope.orderSQL() + scope.limitAndOffsetSQL()
}

// Raw set raw sql
func (scope *Scope) Raw(sql string) *Scope {
	scope.SQL = strings.Replace(sql, "$$$", "?", -1)
	return scope
}

// Exec perform generated SQL
func (scope *Scope) Exec() *Scope {
	defer scope.trace(NowFunc())

	if !scope.HasError() {
		if result, err := scope.SQLDB().Exec(scope.SQL, scope.SQLVars...); scope.Err(err) == nil {
			if count, err := result.RowsAffected(); scope.Err(err) == nil {
				scope.db.RowsAffected = count
			}
		}
	}
	return scope
}

// Set set value by name
func (scope *Scope) Set(name string, value interface{}) *Scope {
	scope.db.InstantSet(name, value)
	return scope
}

// Get get setting by name
func (scope *Scope) Get(name string) (interface{}, bool) {
	return scope.db.Get(name)
}

// InstanceID get InstanceID for scope
func (scope *Scope) InstanceID() string {
	if scope.instanceID == "" {
		scope.instanceID = fmt.Sprintf("%v%v", &scope, &scope.db)
	}
	return scope.instanceID
}

// InstanceSet set instance setting for current operation, but not for operations in callbacks, like saving associations callback
func (scope *Scope) InstanceSet(name string, value interface{}) *Scope {
	return scope.Set(name+scope.InstanceID(), value)
}

// InstanceGet get instance setting from current operation
func (scope *Scope) InstanceGet(name string) (interface{}, bool) {
	return scope.Get(name + scope.InstanceID())
}

// Begin start a transaction
func (scope *Scope) Begin() *Scope {
	if db, ok := scope.SQLDB().(sqlDb); ok {
		if tx, err := db.Begin(); err == nil {
			scope.db.db = interface{}(tx).(SQLCommon)
			scope.InstanceSet("gorm:started_transaction", true)
		}
	}
	return scope
}

// CommitOrRollback commit current transaction if no error happened, otherwise will rollback it
func (scope *Scope) CommitOrRollback() *Scope {
	if _, ok := scope.InstanceGet("gorm:started_transaction"); ok {
		if db, ok := scope.db.db.(sqlTx); ok {
			if scope.HasError() {
				db.Rollback()
			} else {
				scope.Err(db.Commit())
			}
			scope.db.db = scope.db.parent.db
		}
	}
	return scope
}

////////////////////////////////////////////////////////////////////////////////
// Private Methods For *gorm.Scope
////////////////////////////////////////////////////////////////////////////////

func (scope *Scope) callMethod(methodName string, reflectValue reflect.Value) {
	// Only get address from non-pointer
	if reflectValue.CanAddr() && reflectValue.Kind() != reflect.Ptr {
		reflectValue = reflectValue.Addr()
	}

	if methodValue := reflectValue.MethodByName(methodName); methodValue.IsValid() {
		switch method := methodValue.Interface().(type) {
		case func():
			method()
		case func(*Scope):
			method(scope)
		case func(*DB):
			newDB := scope.NewDB()
			method(newDB)
			scope.Err(newDB.Error)
		case func() error:
			scope.Err(method())
		case func(*Scope) error:
			scope.Err(method(scope))
		case func(*DB) error:
			newDB := scope.NewDB()
			scope.Err(method(newDB))
			scope.Err(newDB.Error)
		default:
			scope.Err(fmt.Errorf("unsupported function %v", methodName))
		}
	}
}

var (
	columnRegexp        = regexp.MustCompile("^[a-zA-Z\\d]+(\\.[a-zA-Z\\d]+)*$") // only match string like `name`, `users.name`
	isNumberRegexp      = regexp.MustCompile("^\\s*\\d+\\s*$")                   // match if string is number
	comparisonRegexp    = regexp.MustCompile("(?i) (=|<>|>|<|LIKE|IS|IN) ")
	countingQueryRegexp = regexp.MustCompile("(?i)^count(.+)$")
)

func (scope *Scope) quoteIfPossible(str string) string {
	if columnRegexp.MatchString(str) {
		return scope.Quote(str)
	}
	return str
}

func (scope *Scope) scan(rows *sql.Rows, columns []string, fields []*Field) {
	var (
		ignored            interface{}
		values             = make([]interface{}, len(columns))
		selectFields       []*Field
		selectedColumnsMap = map[string]int{}
		resetFields        = map[int]*Field{}
	)

	for index, column := range columns {
		values[index] = &ignored

		selectFields = fields
		if idx, ok := selectedColumnsMap[column]; ok {
			selectFields = selectFields[idx+1:]
		}

		for fieldIndex, field := range selectFields {
			if field.DBName == column {
				if field.Field.Kind() == reflect.Ptr {
					values[index] = field.Field.Addr().Interface()
				} else {
					reflectValue := reflect.New(reflect.PtrTo(field.Struct.Type))
					reflectValue.Elem().Set(field.Field.Addr())
					values[index] = reflectValue.Interface()
					resetFields[index] = field
				}

				selectedColumnsMap[column] = fieldIndex

				if field.IsNormal {
					break
				}
			}
		}
	}

	scope.Err(rows.Scan(values...))

	for index, field := range resetFields {
		if v := reflect.ValueOf(values[index]).Elem().Elem(); v.IsValid() {
			field.Field.Set(v)
		}
	}
}

func (scope *Scope) primaryCondition(value interface{}) string {
	return fmt.Sprintf("(%v.%v = %v)", scope.QuotedTableName(), scope.Quote(scope.PrimaryKey()), value)
}

func (scope *Scope) buildWhereCondition(clause map[string]interface{}) (str string) {
	switch value := clause["query"].(type) {
	case string:
		if isNumberRegexp.MatchString(value) {
			return scope.primaryCondition(scope.AddToVars(value))
		} else if value != "" {
			str = fmt.Sprintf("(%v)", value)
		}
	case int, int8, int16, int32, int64, uint, uint8, uint16, uint32, uint64, sql.NullInt64:
		return scope.primaryCondition(scope.AddToVars(value))
	case []int, []int8, []int16, []int32, []int64, []uint, []uint8, []uint16, []uint32, []uint64, []string, []interface{}:
		str = fmt.Sprintf("(%v.%v IN (?))", scope.QuotedTableName(), scope.Quote(scope.PrimaryKey()))
		clause["args"] = []interface{}{value}
	case map[string]interface{}:
		var sqls []string
		for key, value := range value {
			if value != nil {
				sqls = append(sqls, fmt.Sprintf("(%v.%v = %v)", scope.QuotedTableName(), scope.Quote(key), scope.AddToVars(value)))
			} else {
				sqls = append(sqls, fmt.Sprintf("(%v.%v IS NULL)", scope.QuotedTableName(), scope.Quote(key)))
			}
		}
		return strings.Join(sqls, " AND ")
	case interface{}:
		var sqls []string
		newScope := scope.New(value)
		for _, field := range newScope.Fields() {
			if !field.IsIgnored && !field.IsBlank {
				sqls = append(sqls, fmt.Sprintf("(%v.%v = %v)", scope.QuotedTableName(), scope.Quote(field.DBName), scope.AddToVars(field.Field.Interface())))
			}
		}
		return strings.Join(sqls, " AND ")
	}

	args := clause["args"].([]interface{})
	for _, arg := range args {
		switch reflect.ValueOf(arg).Kind() {
		case reflect.Slice: // For where("id in (?)", []int64{1,2})
			if bytes, ok := arg.([]byte); ok {
				str = strings.Replace(str, "?", scope.AddToVars(bytes), 1)
			} else if values := reflect.ValueOf(arg); values.Len() > 0 {
				var tempMarks []string
				for i := 0; i < values.Len(); i++ {
					tempMarks = append(tempMarks, scope.AddToVars(values.Index(i).Interface()))
				}
				str = strings.Replace(str, "?", strings.Join(tempMarks, ","), 1)
			} else {
				str = strings.Replace(str, "?", scope.AddToVars(Expr("NULL")), 1)
			}
		default:
			if valuer, ok := interface{}(arg).(driver.Valuer); ok {
				arg, _ = valuer.Value()
			}

			str = strings.Replace(str, "?", scope.AddToVars(arg), 1)
		}
	}
	return
}

func (scope *Scope) buildNotCondition(clause map[string]interface{}) (str string) {
	var notEqualSQL string
	var primaryKey = scope.PrimaryKey()

	switch value := clause["query"].(type) {
	case string:
		if isNumberRegexp.MatchString(value) {
			id, _ := strconv.Atoi(value)
			return fmt.Sprintf("(%v <> %v)", scope.Quote(primaryKey), id)
		} else if comparisonRegexp.MatchString(value) {
			str = fmt.Sprintf(" NOT (%v) ", value)
			notEqualSQL = fmt.Sprintf("NOT (%v)", value)
		} else {
			str = fmt.Sprintf("(%v.%v NOT IN (?))", scope.QuotedTableName(), scope.Quote(value))
			notEqualSQL = fmt.Sprintf("(%v.%v <> ?)", scope.QuotedTableName(), scope.Quote(value))
		}
	case int, int8, int16, int32, int64, uint, uint8, uint16, uint32, uint64, sql.NullInt64:
		return fmt.Sprintf("(%v.%v <> %v)", scope.QuotedTableName(), scope.Quote(primaryKey), value)
	case []int, []int8, []int16, []int32, []int64, []uint, []uint8, []uint16, []uint32, []uint64, []string:
		if reflect.ValueOf(value).Len() > 0 {
			str = fmt.Sprintf("(%v.%v NOT IN (?))", scope.QuotedTableName(), scope.Quote(primaryKey))
			clause["args"] = []interface{}{value}
		} else {
			return ""
		}
	case map[string]interface{}:
		var sqls []string
		for key, value := range value {
			if value != nil {
				sqls = append(sqls, fmt.Sprintf("(%v.%v <> %v)", scope.QuotedTableName(), scope.Quote(key), scope.AddToVars(value)))
			} else {
				sqls = append(sqls, fmt.Sprintf("(%v.%v IS NOT NULL)", scope.QuotedTableName(), scope.Quote(key)))
			}
		}
		return strings.Join(sqls, " AND ")
	case interface{}:
		var sqls []string
		var newScope = scope.New(value)
		for _, field := range newScope.Fields() {
			if !field.IsBlank {
				sqls = append(sqls, fmt.Sprintf("(%v.%v <> %v)", scope.QuotedTableName(), scope.Quote(field.DBName), scope.AddToVars(field.Field.Interface())))
			}
		}
		return strings.Join(sqls, " AND ")
	}

	args := clause["args"].([]interface{})
	for _, arg := range args {
		switch reflect.ValueOf(arg).Kind() {
		case reflect.Slice: // For where("id in (?)", []int64{1,2})
			if bytes, ok := arg.([]byte); ok {
				str = strings.Replace(str, "?", scope.AddToVars(bytes), 1)
			} else if values := reflect.ValueOf(arg); values.Len() > 0 {
				var tempMarks []string
				for i := 0; i < values.Len(); i++ {
					tempMarks = append(tempMarks, scope.AddToVars(values.Index(i).Interface()))
				}
				str = strings.Replace(str, "?", strings.Join(tempMarks, ","), 1)
			} else {
				str = strings.Replace(str, "?", scope.AddToVars(Expr("NULL")), 1)
			}
		default:
			if scanner, ok := interface{}(arg).(driver.Valuer); ok {
				arg, _ = scanner.Value()
			}
			str = strings.Replace(notEqualSQL, "?", scope.AddToVars(arg), 1)
		}
	}
	return
}

func (scope *Scope) buildSelectQuery(clause map[string]interface{}) (str string) {
	switch value := clause["query"].(type) {
	case string:
		str = value
	case []string:
		str = strings.Join(value, ", ")
	}

	args := clause["args"].([]interface{})
	for _, arg := range args {
		switch reflect.ValueOf(arg).Kind() {
		case reflect.Slice:
			values := reflect.ValueOf(arg)
			var tempMarks []string
			for i := 0; i < values.Len(); i++ {
				tempMarks = append(tempMarks, scope.AddToVars(values.Index(i).Interface()))
			}
			str = strings.Replace(str, "?", strings.Join(tempMarks, ","), 1)
		default:
			if valuer, ok := interface{}(arg).(driver.Valuer); ok {
				arg, _ = valuer.Value()
			}
			str = strings.Replace(str, "?", scope.AddToVars(arg), 1)
		}
	}
	return
}

func (scope *Scope) whereSQL() (sql string) {
	var (
		quotedTableName                                = scope.QuotedTableName()
		deletedAtField, hasDeletedAtField              = scope.FieldByName("DeletedAt")
		primaryConditions, andConditions, orConditions []string
	)

	if !scope.Search.Unscoped && hasDeletedAtField {
		sql := fmt.Sprintf("%v.%v IS NULL", quotedTableName, scope.Quote(deletedAtField.DBName))
		primaryConditions = append(primaryConditions, sql)
	}

	if !scope.PrimaryKeyZero() {
		for _, field := range scope.PrimaryFields() {
			sql := fmt.Sprintf("%v.%v = %v", quotedTableName, scope.Quote(field.DBName), scope.AddToVars(field.Field.Interface()))
			primaryConditions = append(primaryConditions, sql)
		}
	}

	for _, clause := range scope.Search.whereConditions {
		if sql := scope.buildWhereCondition(clause); sql != "" {
			andConditions = append(andConditions, sql)
		}
	}

	for _, clause := range scope.Search.orConditions {
		if sql := scope.buildWhereCondition(clause); sql != "" {
			orConditions = append(orConditions, sql)
		}
	}

	for _, clause := range scope.Search.notConditions {
		if sql := scope.buildNotCondition(clause); sql != "" {
			andConditions = append(andConditions, sql)
		}
	}

	orSQL := strings.Join(orConditions, " OR ")
	combinedSQL := strings.Join(andConditions, " AND ")
	if len(combinedSQL) > 0 {
		if len(orSQL) > 0 {
			combinedSQL = combinedSQL + " OR " + orSQL
		}
	} else {
		combinedSQL = orSQL
	}

	if len(primaryConditions) > 0 {
		sql = "WHERE " + strings.Join(primaryConditions, " AND ")
		if len(combinedSQL) > 0 {
			sql = sql + " AND (" + combinedSQL + ")"
		}
	} else if len(combinedSQL) > 0 {
		sql = "WHERE " + combinedSQL
	}
	return
}

func (scope *Scope) selectSQL() string {
	if len(scope.Search.selects) == 0 {
		if len(scope.Search.joinConditions) > 0 {
			return fmt.Sprintf("%v.*", scope.QuotedTableName())
		}
		return "*"
	}
	return scope.buildSelectQuery(scope.Search.selects)
}

func (scope *Scope) orderSQL() string {
	if len(scope.Search.orders) == 0 || scope.Search.ignoreOrderQuery {
		return ""
	}

	var orders []string
	for _, order := range scope.Search.orders {
		if str, ok := order.(string); ok {
			orders = append(orders, scope.quoteIfPossible(str))
		} else if expr, ok := order.(*expr); ok {
			exp := expr.expr
			for _, arg := range expr.args {
				exp = strings.Replace(exp, "?", scope.AddToVars(arg), 1)
			}
			orders = append(orders, exp)
		}
	}
	return " ORDER BY " + strings.Join(orders, ",")
}

func (scope *Scope) limitAndOffsetSQL() string {
	return scope.Dialect().LimitAndOffsetSQL(scope.Search.limit, scope.Search.offset)
}

func (scope *Scope) groupSQL() string {
	if len(scope.Search.group) == 0 {
		return ""
	}
	return " GROUP BY " + scope.Search.group
}

func (scope *Scope) havingSQL() string {
	if len(scope.Search.havingConditions) == 0 {
		return ""
	}

	var andConditions []string
	for _, clause := range scope.Search.havingConditions {
		if sql := scope.buildWhereCondition(clause); sql != "" {
			andConditions = append(andConditions, sql)
		}
	}

	combinedSQL := strings.Join(andConditions, " AND ")
	if len(combinedSQL) == 0 {
		return ""
	}

	return " HAVING " + combinedSQL
}

func (scope *Scope) joinsSQL() string {
	var joinConditions []string
	for _, clause := range scope.Search.joinConditions {
		if sql := scope.buildWhereCondition(clause); sql != "" {
			joinConditions = append(joinConditions, strings.TrimSuffix(strings.TrimPrefix(sql, "("), ")"))
		}
	}

	return strings.Join(joinConditions, " ") + " "
}

func (scope *Scope) prepareQuerySQL() {
	if scope.Search.raw {
		scope.Raw(scope.CombinedConditionSql())
	} else {
		scope.Raw(fmt.Sprintf("SELECT %v FROM %v %v", scope.selectSQL(), scope.QuotedTableName(), scope.CombinedConditionSql()))
	}
	return
}

func (scope *Scope) inlineCondition(values ...interface{}) *Scope {
	if len(values) > 0 {
		scope.Search.Where(values[0], values[1:]...)
	}
	return scope
}

func (scope *Scope) callCallbacks(funcs []*func(s *Scope)) *Scope {
	for _, f := range funcs {
		(*f)(scope)
		if scope.skipLeft {
			break
		}
	}
	return scope
}

func convertInterfaceToMap(values interface{}, withIgnoredField bool) map[string]interface{} {
	var attrs = map[string]interface{}{}

	switch value := values.(type) {
	case map[string]interface{}:
		return value
	case []interface{}:
		for _, v := range value {
			for key, value := range convertInterfaceToMap(v, withIgnoredField) {
				attrs[key] = value
			}
		}
	case interface{}:
		reflectValue := reflect.ValueOf(values)

		switch reflectValue.Kind() {
		case reflect.Map:
			for _, key := range reflectValue.MapKeys() {
				attrs[ToDBName(key.Interface().(string))] = reflectValue.MapIndex(key).Interface()
			}
		default:
			for _, field := range (&Scope{Value: values}).Fields() {
				if !field.IsBlank && (withIgnoredField || !field.IsIgnored) {
					attrs[field.DBName] = field.Field.Interface()
				}
			}
		}
	}
	return attrs
}

func (scope *Scope) updatedAttrsWithValues(value interface{}) (results map[string]interface{}, hasUpdate bool) {
	if scope.IndirectValue().Kind() != reflect.Struct {
		return convertInterfaceToMap(value, false), true
	}

	results = map[string]interface{}{}

	for key, value := range convertInterfaceToMap(value, true) {
		if field, ok := scope.FieldByName(key); ok && scope.changeableField(field) {
			if _, ok := value.(*expr); ok {
				hasUpdate = true
				results[field.DBName] = value
			} else {
				err := field.Set(value)
				if field.IsNormal {
					hasUpdate = true
					if err == ErrUnaddressable {
						results[field.DBName] = value
					} else {
						results[field.DBName] = field.Field.Interface()
					}
				}
			}
		}
	}
	return
}

func (scope *Scope) row() *sql.Row {
	defer scope.trace(NowFunc())

	result := &RowQueryResult{}
	scope.InstanceSet("row_query_result", result)
	scope.callCallbacks(scope.db.parent.callbacks.rowQueries)

	return result.Row
}

func (scope *Scope) rows() (*sql.Rows, error) {
	defer scope.trace(NowFunc())

	result := &RowsQueryResult{}
	scope.InstanceSet("row_query_result", result)
	scope.callCallbacks(scope.db.parent.callbacks.rowQueries)

	return result.Rows, result.Error
}

func (scope *Scope) initialize() *Scope {
	for _, clause := range scope.Search.whereConditions {
		scope.updatedAttrsWithValues(clause["query"])
	}
	scope.updatedAttrsWithValues(scope.Search.initAttrs)
	scope.updatedAttrsWithValues(scope.Search.assignAttrs)
	return scope
}

func (scope *Scope) pluck(column string, value interface{}) *Scope {
	dest := reflect.Indirect(reflect.ValueOf(value))
	scope.Search.Select(column)
	if dest.Kind() != reflect.Slice {
		scope.Err(fmt.Errorf("results should be a slice, not %s", dest.Kind()))
		return scope
	}

	rows, err := scope.rows()
	if scope.Err(err) == nil {
		defer rows.Close()
		for rows.Next() {
			elem := reflect.New(dest.Type().Elem()).Interface()
			scope.Err(rows.Scan(elem))
			dest.Set(reflect.Append(dest, reflect.ValueOf(elem).Elem()))
		}

		if err := rows.Err(); err != nil {
			scope.Err(err)
		}
	}
	return scope
}

func (scope *Scope) count(value interface{}) *Scope {
	if query, ok := scope.Search.selects["query"]; !ok || !countingQueryRegexp.MatchString(fmt.Sprint(query)) {
		scope.Search.Select("count(*)")
	}
	scope.Search.ignoreOrderQuery = true
	scope.Err(scope.row().Scan(value))
	return scope
}

func (scope *Scope) typeName() string {
	typ := scope.IndirectValue().Type()

	for typ.Kind() == reflect.Slice || typ.Kind() == reflect.Ptr {
		typ = typ.Elem()
	}

	return typ.Name()
}

// trace print sql log
func (scope *Scope) trace(t time.Time) {
	if len(scope.SQL) > 0 {
		scope.db.slog(scope.SQL, t, scope.SQLVars...)
	}
}

func (scope *Scope) changeableField(field *Field) bool {
	if selectAttrs := scope.SelectAttrs(); len(selectAttrs) > 0 {
		for _, attr := range selectAttrs {
			if field.Name == attr || field.DBName == attr {
				return true
			}
		}
		return false
	}

	for _, attr := range scope.OmitAttrs() {
		if field.Name == attr || field.DBName == attr {
			return false
		}
	}

	return true
}

func (scope *Scope) shouldSaveAssociations() bool {
	if saveAssociations, ok := scope.Get("gorm:save_associations"); ok {
		if v, ok := saveAssociations.(bool); ok && !v {
			return false
		}
		if v, ok := saveAssociations.(string); ok && (v != "skip") {
			return false
		}
	}
	return true && !scope.HasError()
}

func (scope *Scope) related(value interface{}, foreignKeys ...string) *Scope {
	toScope := scope.db.NewScope(value)
	tx := scope.db.Set("gorm:association:source", scope.Value)

	for _, foreignKey := range append(foreignKeys, toScope.typeName()+"Id", scope.typeName()+"Id") {
		fromField, _ := scope.FieldByName(foreignKey)
		toField, _ := toScope.FieldByName(foreignKey)

		if fromField != nil {
			if relationship := fromField.Relationship; relationship != nil {
				if relationship.Kind == "many_to_many" {
					joinTableHandler := relationship.JoinTableHandler
					scope.Err(joinTableHandler.JoinWith(joinTableHandler, tx, scope.Value).Find(value).Error)
				} else if relationship.Kind == "belongs_to" {
					for idx, foreignKey := range relationship.ForeignDBNames {
						if field, ok := scope.FieldByName(foreignKey); ok {
							tx = tx.Where(fmt.Sprintf("%v = ?", scope.Quote(relationship.AssociationForeignDBNames[idx])), field.Field.Interface())
						}
					}
					scope.Err(tx.Find(value).Error)
				} else if relationship.Kind == "has_many" || relationship.Kind == "has_one" {
					for idx, foreignKey := range relationship.ForeignDBNames {
						if field, ok := scope.FieldByName(relationship.AssociationForeignDBNames[idx]); ok {
							tx = tx.Where(fmt.Sprintf("%v = ?", scope.Quote(foreignKey)), field.Field.Interface())
						}
					}

					if relationship.PolymorphicType != "" {
						tx = tx.Where(fmt.Sprintf("%v = ?", scope.Quote(relationship.PolymorphicDBName)), relationship.PolymorphicValue)
					}
					scope.Err(tx.Find(value).Error)
				}
			} else {
				sql := fmt.Sprintf("%v = ?", scope.Quote(toScope.PrimaryKey()))
				scope.Err(tx.Where(sql, fromField.Field.Interface()).Find(value).Error)
			}
			return scope
		} else if toField != nil {
			sql := fmt.Sprintf("%v = ?", scope.Quote(toField.DBName))
			scope.Err(tx.Where(sql, scope.PrimaryKeyValue()).Find(value).Error)
			return scope
		}
	}

	scope.Err(fmt.Errorf("invalid association %v", foreignKeys))
	return scope
}

// getTableOptions return the table options string or an empty string if the table options does not exist
func (scope *Scope) getTableOptions() string {
	tableOptions, ok := scope.Get("gorm:table_options")
	if !ok {
		return ""
	}
	return tableOptions.(string)
}

func (scope *Scope) createJoinTable(field *StructField) {
	if relationship := field.Relationship; relationship != nil && relationship.JoinTableHandler != nil {
		joinTableHandler := relationship.JoinTableHandler
		joinTable := joinTableHandler.Table(scope.db)
		if !scope.Dialect().HasTable(joinTable) {
			toScope := &Scope{Value: reflect.New(field.Struct.Type).Interface()}

			var sqlTypes, primaryKeys []string
			for idx, fieldName := range relationship.ForeignFieldNames {
				if field, ok := scope.FieldByName(fieldName); ok {
					foreignKeyStruct := field.clone()
					foreignKeyStruct.IsPrimaryKey = false
					foreignKeyStruct.TagSettings["IS_JOINTABLE_FOREIGNKEY"] = "true"
					delete(foreignKeyStruct.TagSettings, "AUTO_INCREMENT")
					sqlTypes = append(sqlTypes, scope.Quote(relationship.ForeignDBNames[idx])+" "+scope.Dialect().DataTypeOf(foreignKeyStruct))
					primaryKeys = append(primaryKeys, scope.Quote(relationship.ForeignDBNames[idx]))
				}
			}

			for idx, fieldName := range relationship.AssociationForeignFieldNames {
				if field, ok := toScope.FieldByName(fieldName); ok {
					foreignKeyStruct := field.clone()
					foreignKeyStruct.IsPrimaryKey = false
					foreignKeyStruct.TagSettings["IS_JOINTABLE_FOREIGNKEY"] = "true"
					delete(foreignKeyStruct.TagSettings, "AUTO_INCREMENT")
					sqlTypes = append(sqlTypes, scope.Quote(relationship.AssociationForeignDBNames[idx])+" "+scope.Dialect().DataTypeOf(foreignKeyStruct))
					primaryKeys = append(primaryKeys, scope.Quote(relationship.AssociationForeignDBNames[idx]))
				}
			}

			scope.Err(scope.NewDB().Exec(fmt.Sprintf("CREATE TABLE %v (%v, PRIMARY KEY (%v)) %s", scope.Quote(joinTable), strings.Join(sqlTypes, ","), strings.Join(primaryKeys, ","), scope.getTableOptions())).Error)
		}
		scope.NewDB().Table(joinTable).AutoMigrate(joinTableHandler)
	}
}

func (scope *Scope) createTable() *Scope {
	var tags []string
	var primaryKeys []string
	var primaryKeyInColumnType = false
	for _, field := range scope.GetModelStruct().StructFields {
		if field.IsNormal {
			sqlTag := scope.Dialect().DataTypeOf(field)

			// Check if the primary key constraint was specified as
			// part of the column type. If so, we can only support
			// one column as the primary key.
			if strings.Contains(strings.ToLower(sqlTag), "primary key") {
				primaryKeyInColumnType = true
			}

			tags = append(tags, scope.Quote(field.DBName)+" "+sqlTag)
		}

		if field.IsPrimaryKey {
			primaryKeys = append(primaryKeys, scope.Quote(field.DBName))
		}
		scope.createJoinTable(field)
	}

	var primaryKeyStr string
	if len(primaryKeys) > 0 && !primaryKeyInColumnType {
		primaryKeyStr = fmt.Sprintf(", PRIMARY KEY (%v)", strings.Join(primaryKeys, ","))
	}

	scope.Raw(fmt.Sprintf("CREATE TABLE %v (%v %v) %s", scope.QuotedTableName(), strings.Join(tags, ","), primaryKeyStr, scope.getTableOptions())).Exec()

	scope.autoIndex()
	return scope
}

func (scope *Scope) dropTable() *Scope {
	scope.Raw(fmt.Sprintf("DROP TABLE %v", scope.QuotedTableName())).Exec()
	return scope
}

func (scope *Scope) modifyColumn(column string, typ string) {
	scope.Raw(fmt.Sprintf("ALTER TABLE %v ALTER COLUMN %v TYPE %v", scope.QuotedTableName(), scope.Quote(column), typ)).Exec()
}

func (scope *Scope) dropColumn(column string) {
	scope.Raw(fmt.Sprintf("ALTER TABLE %v DROP COLUMN %v", scope.QuotedTableName(), scope.Quote(column))).Exec()
}

func (scope *Scope) addIndex(unique bool, indexName string, column ...string) {
	if scope.Dialect().HasIndex(scope.TableName(), indexName) {
		return
	}

	var columns []string
	for _, name := range column {
		columns = append(columns, scope.quoteIfPossible(name))
	}

	sqlCreate := "CREATE INDEX"
	if unique {
		sqlCreate = "CREATE UNIQUE INDEX"
	}

	scope.Raw(fmt.Sprintf("%s %v ON %v(%v) %v", sqlCreate, indexName, scope.QuotedTableName(), strings.Join(columns, ", "), scope.whereSQL())).Exec()
}

func (scope *Scope) addForeignKey(field string, dest string, onDelete string, onUpdate string) {
	// Compatible with old generated key
	keyName := scope.Dialect().BuildKeyName(scope.TableName(), field, dest, "foreign")

	if scope.Dialect().HasForeignKey(scope.TableName(), keyName) {
		return
	}
	var query = `ALTER TABLE %s ADD CONSTRAINT %s FOREIGN KEY (%s) REFERENCES %s ON DELETE %s ON UPDATE %s;`
	scope.Raw(fmt.Sprintf(query, scope.QuotedTableName(), scope.quoteIfPossible(keyName), scope.quoteIfPossible(field), dest, onDelete, onUpdate)).Exec()
}

func (scope *Scope) removeIndex(indexName string) {
	scope.Dialect().RemoveIndex(scope.TableName(), indexName)
}

func (scope *Scope) autoMigrate() *Scope {
	tableName := scope.TableName()
	quotedTableName := scope.QuotedTableName()

	if !scope.Dialect().HasTable(tableName) {
		scope.createTable()
	} else {
		for _, field := range scope.GetModelStruct().StructFields {
			if !scope.Dialect().HasColumn(tableName, field.DBName) {
				if field.IsNormal {
					sqlTag := scope.Dialect().DataTypeOf(field)
					scope.Raw(fmt.Sprintf("ALTER TABLE %v ADD %v %v;", quotedTableName, scope.Quote(field.DBName), sqlTag)).Exec()
				}
			}
			scope.createJoinTable(field)
		}
		scope.autoIndex()
	}
	return scope
}

func (scope *Scope) autoIndex() *Scope {
	var indexes = map[string][]string{}
	var uniqueIndexes = map[string][]string{}

	for _, field := range scope.GetStructFields() {
		if name, ok := field.TagSettings["INDEX"]; ok {
			names := strings.Split(name, ",")

			for _, name := range names {
				if name == "INDEX" || name == "" {
					name = scope.Dialect().BuildKeyName("idx", scope.TableName(), field.DBName)
				}
				indexes[name] = append(indexes[name], field.DBName)
			}
		}

		if name, ok := field.TagSettings["UNIQUE_INDEX"]; ok {
			names := strings.Split(name, ",")

			for _, name := range names {
				if name == "UNIQUE_INDEX" || name == "" {
					name = scope.Dialect().BuildKeyName("uix", scope.TableName(), field.DBName)
				}
				uniqueIndexes[name] = append(uniqueIndexes[name], field.DBName)
			}
		}
	}

	for name, columns := range indexes {
<<<<<<< HEAD
		db := scope.NewDB().Model(scope.Value).AddIndex(name, columns...)
		if db.Error != nil {
			scope.db.Error = db.Error
			return scope
=======
		if db := scope.NewDB().Model(scope.Value).AddIndex(name, columns...); db.Error != nil {
			scope.db.AddError(db.Error)
>>>>>>> 48e41440
		}
	}

	for name, columns := range uniqueIndexes {
<<<<<<< HEAD
		db := scope.NewDB().Model(scope.Value).AddUniqueIndex(name, columns...)
		if db.Error != nil {
			scope.db.Error = db.Error
			return scope
=======
		if db := scope.NewDB().Model(scope.Value).AddUniqueIndex(name, columns...); db.Error != nil {
			scope.db.AddError(db.Error)
>>>>>>> 48e41440
		}
	}

	return scope
}

func (scope *Scope) getColumnAsArray(columns []string, values ...interface{}) (results [][]interface{}) {
	for _, value := range values {
		indirectValue := indirect(reflect.ValueOf(value))

		switch indirectValue.Kind() {
		case reflect.Slice:
			for i := 0; i < indirectValue.Len(); i++ {
				var result []interface{}
				var object = indirect(indirectValue.Index(i))
				var hasValue = false
				for _, column := range columns {
					field := object.FieldByName(column)
					if hasValue || !isBlank(field) {
						hasValue = true
					}
					result = append(result, field.Interface())
				}

				if hasValue {
					results = append(results, result)
				}
			}
		case reflect.Struct:
			var result []interface{}
			var hasValue = false
			for _, column := range columns {
				field := indirectValue.FieldByName(column)
				if hasValue || !isBlank(field) {
					hasValue = true
				}
				result = append(result, field.Interface())
			}

			if hasValue {
				results = append(results, result)
			}
		}
	}

	return
}

func (scope *Scope) getColumnAsScope(column string) *Scope {
	indirectScopeValue := scope.IndirectValue()

	switch indirectScopeValue.Kind() {
	case reflect.Slice:
		if fieldStruct, ok := scope.GetModelStruct().ModelType.FieldByName(column); ok {
			fieldType := fieldStruct.Type
			if fieldType.Kind() == reflect.Slice || fieldType.Kind() == reflect.Ptr {
				fieldType = fieldType.Elem()
			}

			resultsMap := map[interface{}]bool{}
			results := reflect.New(reflect.SliceOf(reflect.PtrTo(fieldType))).Elem()

			for i := 0; i < indirectScopeValue.Len(); i++ {
				result := indirect(indirect(indirectScopeValue.Index(i)).FieldByName(column))

				if result.Kind() == reflect.Slice {
					for j := 0; j < result.Len(); j++ {
						if elem := result.Index(j); elem.CanAddr() && resultsMap[elem.Addr()] != true {
							resultsMap[elem.Addr()] = true
							results = reflect.Append(results, elem.Addr())
						}
					}
				} else if result.CanAddr() && resultsMap[result.Addr()] != true {
					resultsMap[result.Addr()] = true
					results = reflect.Append(results, result.Addr())
				}
			}
			return scope.New(results.Interface())
		}
	case reflect.Struct:
		if field := indirectScopeValue.FieldByName(column); field.CanAddr() {
			return scope.New(field.Addr().Interface())
		}
	}
	return nil
}

func (scope *Scope) hasConditions() bool {
	return !scope.PrimaryKeyZero() ||
		len(scope.Search.whereConditions) > 0 ||
		len(scope.Search.orConditions) > 0 ||
		len(scope.Search.notConditions) > 0
}<|MERGE_RESOLUTION|>--- conflicted
+++ resolved
@@ -1229,28 +1229,16 @@
 	}
 
 	for name, columns := range indexes {
-<<<<<<< HEAD
-		db := scope.NewDB().Model(scope.Value).AddIndex(name, columns...)
-		if db.Error != nil {
-			scope.db.Error = db.Error
-			return scope
-=======
 		if db := scope.NewDB().Model(scope.Value).AddIndex(name, columns...); db.Error != nil {
 			scope.db.AddError(db.Error)
->>>>>>> 48e41440
+			return scope
 		}
 	}
 
 	for name, columns := range uniqueIndexes {
-<<<<<<< HEAD
-		db := scope.NewDB().Model(scope.Value).AddUniqueIndex(name, columns...)
-		if db.Error != nil {
-			scope.db.Error = db.Error
-			return scope
-=======
 		if db := scope.NewDB().Model(scope.Value).AddUniqueIndex(name, columns...); db.Error != nil {
 			scope.db.AddError(db.Error)
->>>>>>> 48e41440
+			return scope
 		}
 	}
 
