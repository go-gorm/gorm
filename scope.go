package gorm

import (
	gobytes "bytes"
	"database/sql"
	"database/sql/driver"
	"errors"
	"fmt"
	"reflect"
	"regexp"
	"strconv"
	"strings"
	"time"
)

// Scope contain current operation's information when you perform any operation on the database
type Scope struct {
	Search          *search
	Value           interface{}
	SQL             string
	SQLVars         []interface{}
	db              *DB
	instanceID      string
	primaryKeyField *Field
	skipLeft        bool
	fields          *[]*Field
	selectAttrs     *[]string
}

// IndirectValue return scope's reflect value's indirect value
func (scope *Scope) IndirectValue() reflect.Value {
	return indirect(reflect.ValueOf(scope.Value))
}

// New create a new Scope without search information
func (scope *Scope) New(value interface{}) *Scope {
	return &Scope{db: scope.NewDB(), Search: &search{}, Value: value}
}

////////////////////////////////////////////////////////////////////////////////
// Scope DB
////////////////////////////////////////////////////////////////////////////////

// DB return scope's DB connection
func (scope *Scope) DB() *DB {
	return scope.db
}

// NewDB create a new DB without search information
func (scope *Scope) NewDB() *DB {
	if scope.db != nil {
		db := scope.db.clone()
		db.search = nil
		db.Value = nil
		return db
	}
	return nil
}

// SQLDB return *sql.DB
func (scope *Scope) SQLDB() SQLCommon {
	return scope.db.db
}

// Dialect get dialect
func (scope *Scope) Dialect() Dialect {
	return scope.db.parent.dialect
}

// Quote used to quote string to escape them for database
func (scope *Scope) Quote(str string) string {
	if strings.Index(str, ".") != -1 {
		newStrs := []string{}
		for _, str := range strings.Split(str, ".") {
			newStrs = append(newStrs, scope.Dialect().Quote(str))
		}
		return strings.Join(newStrs, ".")
	}

	return scope.Dialect().Quote(str)
}

// Err add error to Scope
func (scope *Scope) Err(err error) error {
	if err != nil {
		scope.db.AddError(err)
	}
	return err
}

// HasError check if there are any error
func (scope *Scope) HasError() bool {
	return scope.db.Error != nil
}

// Log print log message
func (scope *Scope) Log(v ...interface{}) {
	scope.db.log(v...)
}

// SkipLeft skip remaining callbacks
func (scope *Scope) SkipLeft() {
	scope.skipLeft = true
}

// Fields get value's fields
func (scope *Scope) Fields() []*Field {
	if scope.fields == nil {
		var (
			fields             []*Field
			indirectScopeValue = scope.IndirectValue()
			isStruct           = indirectScopeValue.Kind() == reflect.Struct
		)

		for _, structField := range scope.GetModelStruct().StructFields {
			if isStruct {
				fieldValue := indirectScopeValue
				for _, name := range structField.Names {
					fieldValue = reflect.Indirect(fieldValue).FieldByName(name)
				}
				fields = append(fields, &Field{StructField: structField, Field: fieldValue, IsBlank: isBlank(fieldValue)})
			} else {
				fields = append(fields, &Field{StructField: structField, IsBlank: true})
			}
		}
		scope.fields = &fields
	}

	return *scope.fields
}

// FieldByName find `gorm.Field` with field name or db name
func (scope *Scope) FieldByName(name string) (field *Field, ok bool) {
	var (
		dbName           = ToDBName(name)
		mostMatchedField *Field
	)

	for _, field := range scope.Fields() {
		if field.Name == name || field.DBName == name {
			return field, true
		}
		if field.DBName == dbName {
			mostMatchedField = field
		}
	}
	return mostMatchedField, mostMatchedField != nil
}

// PrimaryFields return scope's primary fields
func (scope *Scope) PrimaryFields() (fields []*Field) {
	for _, field := range scope.Fields() {
		if field.IsPrimaryKey {
			fields = append(fields, field)
		}
	}
	return fields
}

// PrimaryField return scope's main primary field, if defined more that one primary fields, will return the one having column name `id` or the first one
func (scope *Scope) PrimaryField() *Field {
	if primaryFields := scope.GetModelStruct().PrimaryFields; len(primaryFields) > 0 {
		if len(primaryFields) > 1 {
			if field, ok := scope.FieldByName("id"); ok {
				return field
			}
		}
		return scope.PrimaryFields()[0]
	}
	return nil
}

// PrimaryKey get main primary field's db name
func (scope *Scope) PrimaryKey() string {
	if field := scope.PrimaryField(); field != nil {
		return field.DBName
	}
	return ""
}

// PrimaryKeyZero check main primary field's value is blank or not
func (scope *Scope) PrimaryKeyZero() bool {
	field := scope.PrimaryField()
	return field == nil || field.IsBlank
}

// PrimaryKeyValue get the primary key's value
func (scope *Scope) PrimaryKeyValue() interface{} {
	if field := scope.PrimaryField(); field != nil && field.Field.IsValid() {
		return field.Field.Interface()
	}
	return 0
}

// HasColumn to check if has column
func (scope *Scope) HasColumn(column string) bool {
	for _, field := range scope.GetStructFields() {
		if field.IsNormal && (field.Name == column || field.DBName == column) {
			return true
		}
	}
	return false
}

// SetColumn to set the column's value, column could be field or field's name/dbname
func (scope *Scope) SetColumn(column interface{}, value interface{}) error {
	var updateAttrs = map[string]interface{}{}
	if attrs, ok := scope.InstanceGet("gorm:update_attrs"); ok {
		updateAttrs = attrs.(map[string]interface{})
		defer scope.InstanceSet("gorm:update_attrs", updateAttrs)
	}

	if field, ok := column.(*Field); ok {
		updateAttrs[field.DBName] = value
		return field.Set(value)
	} else if name, ok := column.(string); ok {
		var (
			dbName           = ToDBName(name)
			mostMatchedField *Field
		)
		for _, field := range scope.Fields() {
			if field.DBName == value {
				updateAttrs[field.DBName] = value
				return field.Set(value)
			}
			if (field.DBName == dbName) || (field.Name == name && mostMatchedField == nil) {
				mostMatchedField = field
			}
		}

		if mostMatchedField != nil {
			updateAttrs[mostMatchedField.DBName] = value
			return mostMatchedField.Set(value)
		}
	}
	return errors.New("could not convert column to field")
}

// CallMethod call scope value's method, if it is a slice, will call its element's method one by one
func (scope *Scope) CallMethod(methodName string) {
	if scope.Value == nil {
		return
	}

	if indirectScopeValue := scope.IndirectValue(); indirectScopeValue.Kind() == reflect.Slice {
		for i := 0; i < indirectScopeValue.Len(); i++ {
			scope.callMethod(methodName, indirectScopeValue.Index(i))
		}
	} else {
		scope.callMethod(methodName, indirectScopeValue)
	}
}

// AddToVars add value as sql's vars, used to prevent SQL injection
func (scope *Scope) AddToVars(value interface{}) string {
	_, skipBindVar := scope.InstanceGet("skip_bindvar")

	if expr, ok := value.(*expr); ok {
		exp := expr.expr
		for _, arg := range expr.args {
			if skipBindVar {
				scope.AddToVars(arg)
			} else {
				exp = strings.Replace(exp, "?", scope.AddToVars(arg), 1)
			}
		}
		return exp
	}

	scope.SQLVars = append(scope.SQLVars, value)

	if skipBindVar {
		return "?"
	}
	return scope.Dialect().BindVar(len(scope.SQLVars))
}

// SelectAttrs return selected attributes
func (scope *Scope) SelectAttrs() []string {
	if scope.selectAttrs == nil {
		attrs := []string{}
		for _, value := range scope.Search.selects {
			if str, ok := value.(string); ok {
				attrs = append(attrs, str)
			} else if strs, ok := value.([]string); ok {
				attrs = append(attrs, strs...)
			} else if strs, ok := value.([]interface{}); ok {
				for _, str := range strs {
					attrs = append(attrs, fmt.Sprintf("%v", str))
				}
			}
		}
		scope.selectAttrs = &attrs
	}
	return *scope.selectAttrs
}

// OmitAttrs return omitted attributes
func (scope *Scope) OmitAttrs() []string {
	return scope.Search.omits
}

type tabler interface {
	TableName() string
}

type dbTabler interface {
	TableName(*DB) string
}

// TableName return table name
func (scope *Scope) TableName() string {
	if scope.Search != nil && len(scope.Search.tableName) > 0 {
		return scope.Search.tableName
	}

	if tabler, ok := scope.Value.(tabler); ok {
		return tabler.TableName()
	}

	if tabler, ok := scope.Value.(dbTabler); ok {
		return tabler.TableName(scope.db)
	}

	return scope.GetModelStruct().TableName(scope.db.Model(scope.Value))
}

// QuotedTableName return quoted table name
func (scope *Scope) QuotedTableName() (name string) {
	if scope.Search != nil && len(scope.Search.tableName) > 0 {
		if strings.Index(scope.Search.tableName, " ") != -1 {
			return scope.Search.tableName
		}
		return scope.Quote(scope.Search.tableName)
	}

	return scope.Quote(scope.TableName())
}

// CombinedConditionSql return combined condition sql
func (scope *Scope) CombinedConditionSql() string {
	joinSQL := scope.joinsSQL()
	whereSQL := scope.whereSQL()
	if scope.Search.raw {
		whereSQL = strings.TrimSuffix(strings.TrimPrefix(whereSQL, "WHERE ("), ")")
	}
	return joinSQL + whereSQL + scope.groupSQL() +
		scope.havingSQL() + scope.orderSQL() + scope.limitAndOffsetSQL()
}

// Raw set raw sql
func (scope *Scope) Raw(sql string) *Scope {
	scope.SQL = strings.Replace(sql, "$$$", "?", -1)
	return scope
}

// Exec perform generated SQL
func (scope *Scope) Exec() *Scope {
	defer scope.trace(NowFunc())

	if !scope.HasError() {
		if result, err := scope.SQLDB().Exec(scope.SQL, scope.SQLVars...); scope.Err(err) == nil {
			if count, err := result.RowsAffected(); scope.Err(err) == nil {
				scope.db.RowsAffected = count
			}
		}
	}
	return scope
}

// Set set value by name
func (scope *Scope) Set(name string, value interface{}) *Scope {
	scope.db.InstantSet(name, value)
	return scope
}

// Get get setting by name
func (scope *Scope) Get(name string) (interface{}, bool) {
	return scope.db.Get(name)
}

// InstanceID get InstanceID for scope
func (scope *Scope) InstanceID() string {
	if scope.instanceID == "" {
		scope.instanceID = fmt.Sprintf("%v%v", &scope, &scope.db)
	}
	return scope.instanceID
}

// InstanceSet set instance setting for current operation, but not for operations in callbacks, like saving associations callback
func (scope *Scope) InstanceSet(name string, value interface{}) *Scope {
	return scope.Set(name+scope.InstanceID(), value)
}

// InstanceGet get instance setting from current operation
func (scope *Scope) InstanceGet(name string) (interface{}, bool) {
	return scope.Get(name + scope.InstanceID())
}

// Begin start a transaction
func (scope *Scope) Begin() *Scope {
	if db, ok := scope.SQLDB().(sqlDb); ok {
		if tx, err := db.Begin(); err == nil {
			scope.db.db = interface{}(tx).(SQLCommon)
			scope.InstanceSet("gorm:started_transaction", true)
		}
	}
	return scope
}

// CommitOrRollback commit current transaction if no error happened, otherwise will rollback it
func (scope *Scope) CommitOrRollback() *Scope {
	if _, ok := scope.InstanceGet("gorm:started_transaction"); ok {
		if db, ok := scope.db.db.(sqlTx); ok {
			if scope.HasError() {
				db.Rollback()
			} else {
				scope.Err(db.Commit())
			}
			scope.db.db = scope.db.parent.db
		}
	}
	return scope
}

////////////////////////////////////////////////////////////////////////////////
// Private Methods For *gorm.Scope
////////////////////////////////////////////////////////////////////////////////

func (scope *Scope) callMethod(methodName string, reflectValue reflect.Value) {
	// Only get address from non-pointer
	if reflectValue.CanAddr() && reflectValue.Kind() != reflect.Ptr {
		reflectValue = reflectValue.Addr()
	}

	if methodValue := reflectValue.MethodByName(methodName); methodValue.IsValid() {
		switch method := methodValue.Interface().(type) {
		case func():
			method()
		case func(*Scope):
			method(scope)
		case func(*DB):
			newDB := scope.NewDB()
			method(newDB)
			scope.Err(newDB.Error)
		case func() error:
			scope.Err(method())
		case func(*Scope) error:
			scope.Err(method(scope))
		case func(*DB) error:
			newDB := scope.NewDB()
			scope.Err(method(newDB))
			scope.Err(newDB.Error)
		default:
			scope.Err(fmt.Errorf("unsupported function %v", methodName))
		}
	}
}

var (
	columnRegexp        = regexp.MustCompile("^[a-zA-Z\\d]+(\\.[a-zA-Z\\d]+)*$") // only match string like `name`, `users.name`
	isNumberRegexp      = regexp.MustCompile("^\\s*\\d+\\s*$")                   // match if string is number
	comparisonRegexp    = regexp.MustCompile("(?i) (=|<>|>|<|LIKE|IS|IN) ")
	countingQueryRegexp = regexp.MustCompile("(?i)^count(.+)$")
)

func (scope *Scope) quoteIfPossible(str string) string {
	if columnRegexp.MatchString(str) {
		return scope.Quote(str)
	}
	return str
}

func (scope *Scope) scan(rows *sql.Rows, columns []string, fields []*Field) {
	var (
		ignored            interface{}
		values             = make([]interface{}, len(columns))
		selectFields       []*Field
		selectedColumnsMap = map[string]int{}
		resetFields        = map[int]*Field{}
	)

	for index, column := range columns {
		values[index] = &ignored

		selectFields = fields
		if idx, ok := selectedColumnsMap[column]; ok {
			selectFields = selectFields[idx+1:]
		}

		for fieldIndex, field := range selectFields {
			if field.DBName == column {
				if field.Field.Kind() == reflect.Ptr {
					values[index] = field.Field.Addr().Interface()
				} else {
					reflectValue := reflect.New(reflect.PtrTo(field.Struct.Type))
					reflectValue.Elem().Set(field.Field.Addr())
					values[index] = reflectValue.Interface()
					resetFields[index] = field
				}

				selectedColumnsMap[column] = fieldIndex

				if field.IsNormal {
					break
				}
			}
		}
	}

	scope.Err(rows.Scan(values...))

	for index, field := range resetFields {
		if v := reflect.ValueOf(values[index]).Elem().Elem(); v.IsValid() {
			field.Field.Set(v)
		}
	}
}

func (scope *Scope) primaryCondition(value interface{}) string {
	return fmt.Sprintf("(%v.%v = %v)", scope.QuotedTableName(), scope.Quote(scope.PrimaryKey()), value)
}

func (scope *Scope) buildWhereCondition(clause map[string]interface{}) (str string) {
	switch value := clause["query"].(type) {
	case string:
		if isNumberRegexp.MatchString(value) {
			return scope.primaryCondition(scope.AddToVars(value))
		} else if value != "" {
			str = fmt.Sprintf("(%v)", value)
		}
	case int, int8, int16, int32, int64, uint, uint8, uint16, uint32, uint64, sql.NullInt64:
		return scope.primaryCondition(scope.AddToVars(value))
	case []int, []int8, []int16, []int32, []int64, []uint, []uint8, []uint16, []uint32, []uint64, []string, []interface{}:
		str = fmt.Sprintf("(%v.%v IN (?))", scope.QuotedTableName(), scope.Quote(scope.PrimaryKey()))
		clause["args"] = []interface{}{value}
	case map[string]interface{}:
		var sqls []string
		for key, value := range value {
			if value != nil {
				sqls = append(sqls, fmt.Sprintf("(%v.%v = %v)", scope.QuotedTableName(), scope.Quote(key), scope.AddToVars(value)))
			} else {
				sqls = append(sqls, fmt.Sprintf("(%v.%v IS NULL)", scope.QuotedTableName(), scope.Quote(key)))
			}
		}
		return strings.Join(sqls, " AND ")
	case interface{}:
		var sqls []string
		newScope := scope.New(value)
		for _, field := range newScope.Fields() {
			if !field.IsIgnored && !field.IsBlank {
				sqls = append(sqls, fmt.Sprintf("(%v.%v = %v)", scope.QuotedTableName(), scope.Quote(field.DBName), scope.AddToVars(field.Field.Interface())))
			}
		}
		return strings.Join(sqls, " AND ")
	}

	replacements := []string{}
	args := clause["args"].([]interface{})
	for _, arg := range args {
		var err error
		switch reflect.ValueOf(arg).Kind() {
		case reflect.Slice: // For where("id in (?)", []int64{1,2})
<<<<<<< HEAD
			if bytes, ok := arg.([]byte); ok {
				replacements = append(replacements, scope.AddToVars(bytes))
=======
			if scanner, ok := interface{}(arg).(driver.Valuer); ok {
				arg, err = scanner.Value()
				str = strings.Replace(str, "?", scope.AddToVars(arg), 1)
			} else if bytes, ok := arg.([]byte); ok {
				str = strings.Replace(str, "?", scope.AddToVars(bytes), 1)
>>>>>>> 6450b862
			} else if values := reflect.ValueOf(arg); values.Len() > 0 {
				var tempMarks []string
				for i := 0; i < values.Len(); i++ {
					tempMarks = append(tempMarks, scope.AddToVars(values.Index(i).Interface()))
				}
				replacements = append(replacements, strings.Join(tempMarks, ","))
			} else {
				replacements = append(replacements, scope.AddToVars(Expr("NULL")))
			}
		default:
			if valuer, ok := interface{}(arg).(driver.Valuer); ok {
				arg, err = valuer.Value()
			}

			replacements = append(replacements, scope.AddToVars(arg))
		}
	}

	buff := gobytes.NewBuffer([]byte{})
	i := 0
	for pos := range str {
		if str[pos] == '?' {
			buff.WriteString(replacements[i])
			i++
		} else {
			buff.WriteByte(str[pos])
		}
		if err != nil {
			scope.Err(err)
		}
	}

	str = buff.String()

	return
}

func (scope *Scope) buildNotCondition(clause map[string]interface{}) (str string) {
	var notEqualSQL string
	var primaryKey = scope.PrimaryKey()

	switch value := clause["query"].(type) {
	case string:
		if isNumberRegexp.MatchString(value) {
			id, _ := strconv.Atoi(value)
			return fmt.Sprintf("(%v <> %v)", scope.Quote(primaryKey), id)
		} else if comparisonRegexp.MatchString(value) {
			str = fmt.Sprintf(" NOT (%v) ", value)
			notEqualSQL = fmt.Sprintf("NOT (%v)", value)
		} else {
			str = fmt.Sprintf("(%v.%v NOT IN (?))", scope.QuotedTableName(), scope.Quote(value))
			notEqualSQL = fmt.Sprintf("(%v.%v <> ?)", scope.QuotedTableName(), scope.Quote(value))
		}
	case int, int8, int16, int32, int64, uint, uint8, uint16, uint32, uint64, sql.NullInt64:
		return fmt.Sprintf("(%v.%v <> %v)", scope.QuotedTableName(), scope.Quote(primaryKey), value)
	case []int, []int8, []int16, []int32, []int64, []uint, []uint8, []uint16, []uint32, []uint64, []string:
		if reflect.ValueOf(value).Len() > 0 {
			str = fmt.Sprintf("(%v.%v NOT IN (?))", scope.QuotedTableName(), scope.Quote(primaryKey))
			clause["args"] = []interface{}{value}
		} else {
			return ""
		}
	case map[string]interface{}:
		var sqls []string
		for key, value := range value {
			if value != nil {
				sqls = append(sqls, fmt.Sprintf("(%v.%v <> %v)", scope.QuotedTableName(), scope.Quote(key), scope.AddToVars(value)))
			} else {
				sqls = append(sqls, fmt.Sprintf("(%v.%v IS NOT NULL)", scope.QuotedTableName(), scope.Quote(key)))
			}
		}
		return strings.Join(sqls, " AND ")
	case interface{}:
		var sqls []string
		var newScope = scope.New(value)
		for _, field := range newScope.Fields() {
			if !field.IsBlank {
				sqls = append(sqls, fmt.Sprintf("(%v.%v <> %v)", scope.QuotedTableName(), scope.Quote(field.DBName), scope.AddToVars(field.Field.Interface())))
			}
		}
		return strings.Join(sqls, " AND ")
	}

	args := clause["args"].([]interface{})
	for _, arg := range args {
		var err error
		switch reflect.ValueOf(arg).Kind() {
		case reflect.Slice: // For where("id in (?)", []int64{1,2})
			if scanner, ok := interface{}(arg).(driver.Valuer); ok {
				arg, err = scanner.Value()
				str = strings.Replace(str, "?", scope.AddToVars(arg), 1)
			} else if bytes, ok := arg.([]byte); ok {
				str = strings.Replace(str, "?", scope.AddToVars(bytes), 1)
			} else if values := reflect.ValueOf(arg); values.Len() > 0 {
				var tempMarks []string
				for i := 0; i < values.Len(); i++ {
					tempMarks = append(tempMarks, scope.AddToVars(values.Index(i).Interface()))
				}
				str = strings.Replace(str, "?", strings.Join(tempMarks, ","), 1)
			} else {
				str = strings.Replace(str, "?", scope.AddToVars(Expr("NULL")), 1)
			}
		default:
			if scanner, ok := interface{}(arg).(driver.Valuer); ok {
				arg, err = scanner.Value()
			}
			str = strings.Replace(notEqualSQL, "?", scope.AddToVars(arg), 1)
		}
		if err != nil {
			scope.Err(err)
		}
	}
	return
}

func (scope *Scope) buildSelectQuery(clause map[string]interface{}) (str string) {
	switch value := clause["query"].(type) {
	case string:
		str = value
	case []string:
		str = strings.Join(value, ", ")
	}

	args := clause["args"].([]interface{})
	replacements := []string{}
	for _, arg := range args {
		switch reflect.ValueOf(arg).Kind() {
		case reflect.Slice:
			values := reflect.ValueOf(arg)
			var tempMarks []string
			for i := 0; i < values.Len(); i++ {
				tempMarks = append(tempMarks, scope.AddToVars(values.Index(i).Interface()))
			}
			replacements = append(replacements, strings.Join(tempMarks, ","))
		default:
			if valuer, ok := interface{}(arg).(driver.Valuer); ok {
				arg, _ = valuer.Value()
			}
			replacements = append(replacements, scope.AddToVars(arg))
		}
	}

	buff := gobytes.NewBuffer([]byte{})
	i := 0
	for pos := range str {
		if str[pos] == '?' {
			buff.WriteString(replacements[i])
			i++
		} else {
			buff.WriteByte(str[pos])
		}
	}

	str = buff.String()

	return
}

func (scope *Scope) whereSQL() (sql string) {
	var (
		quotedTableName                                = scope.QuotedTableName()
		deletedAtField, hasDeletedAtField              = scope.FieldByName("DeletedAt")
		primaryConditions, andConditions, orConditions []string
	)

	if !scope.Search.Unscoped && hasDeletedAtField {
		sql := fmt.Sprintf("%v.%v IS NULL", quotedTableName, scope.Quote(deletedAtField.DBName))
		primaryConditions = append(primaryConditions, sql)
	}

	if !scope.PrimaryKeyZero() {
		for _, field := range scope.PrimaryFields() {
			sql := fmt.Sprintf("%v.%v = %v", quotedTableName, scope.Quote(field.DBName), scope.AddToVars(field.Field.Interface()))
			primaryConditions = append(primaryConditions, sql)
		}
	}

	for _, clause := range scope.Search.whereConditions {
		if sql := scope.buildWhereCondition(clause); sql != "" {
			andConditions = append(andConditions, sql)
		}
	}

	for _, clause := range scope.Search.orConditions {
		if sql := scope.buildWhereCondition(clause); sql != "" {
			orConditions = append(orConditions, sql)
		}
	}

	for _, clause := range scope.Search.notConditions {
		if sql := scope.buildNotCondition(clause); sql != "" {
			andConditions = append(andConditions, sql)
		}
	}

	orSQL := strings.Join(orConditions, " OR ")
	combinedSQL := strings.Join(andConditions, " AND ")
	if len(combinedSQL) > 0 {
		if len(orSQL) > 0 {
			combinedSQL = combinedSQL + " OR " + orSQL
		}
	} else {
		combinedSQL = orSQL
	}

	if len(primaryConditions) > 0 {
		sql = "WHERE " + strings.Join(primaryConditions, " AND ")
		if len(combinedSQL) > 0 {
			sql = sql + " AND (" + combinedSQL + ")"
		}
	} else if len(combinedSQL) > 0 {
		sql = "WHERE " + combinedSQL
	}
	return
}

func (scope *Scope) selectSQL() string {
	if len(scope.Search.selects) == 0 {
		if len(scope.Search.joinConditions) > 0 {
			return fmt.Sprintf("%v.*", scope.QuotedTableName())
		}
		return "*"
	}
	return scope.buildSelectQuery(scope.Search.selects)
}

func (scope *Scope) orderSQL() string {
	if len(scope.Search.orders) == 0 || scope.Search.ignoreOrderQuery {
		return ""
	}

	var orders []string
	for _, order := range scope.Search.orders {
		if str, ok := order.(string); ok {
			orders = append(orders, scope.quoteIfPossible(str))
		} else if expr, ok := order.(*expr); ok {
			exp := expr.expr
			for _, arg := range expr.args {
				exp = strings.Replace(exp, "?", scope.AddToVars(arg), 1)
			}
			orders = append(orders, exp)
		}
	}
	return " ORDER BY " + strings.Join(orders, ",")
}

func (scope *Scope) limitAndOffsetSQL() string {
	return scope.Dialect().LimitAndOffsetSQL(scope.Search.limit, scope.Search.offset)
}

func (scope *Scope) groupSQL() string {
	if len(scope.Search.group) == 0 {
		return ""
	}
	return " GROUP BY " + scope.Search.group
}

func (scope *Scope) havingSQL() string {
	if len(scope.Search.havingConditions) == 0 {
		return ""
	}

	var andConditions []string
	for _, clause := range scope.Search.havingConditions {
		if sql := scope.buildWhereCondition(clause); sql != "" {
			andConditions = append(andConditions, sql)
		}
	}

	combinedSQL := strings.Join(andConditions, " AND ")
	if len(combinedSQL) == 0 {
		return ""
	}

	return " HAVING " + combinedSQL
}

func (scope *Scope) joinsSQL() string {
	var joinConditions []string
	for _, clause := range scope.Search.joinConditions {
		if sql := scope.buildWhereCondition(clause); sql != "" {
			joinConditions = append(joinConditions, strings.TrimSuffix(strings.TrimPrefix(sql, "("), ")"))
		}
	}

	return strings.Join(joinConditions, " ") + " "
}

func (scope *Scope) prepareQuerySQL() {
	if scope.Search.raw {
		scope.Raw(scope.CombinedConditionSql())
	} else {
		scope.Raw(fmt.Sprintf("SELECT %v FROM %v %v", scope.selectSQL(), scope.QuotedTableName(), scope.CombinedConditionSql()))
	}
	return
}

func (scope *Scope) inlineCondition(values ...interface{}) *Scope {
	if len(values) > 0 {
		scope.Search.Where(values[0], values[1:]...)
	}
	return scope
}

func (scope *Scope) callCallbacks(funcs []*func(s *Scope)) *Scope {
	for _, f := range funcs {
		(*f)(scope)
		if scope.skipLeft {
			break
		}
	}
	return scope
}

func convertInterfaceToMap(values interface{}, withIgnoredField bool) map[string]interface{} {
	var attrs = map[string]interface{}{}

	switch value := values.(type) {
	case map[string]interface{}:
		return value
	case []interface{}:
		for _, v := range value {
			for key, value := range convertInterfaceToMap(v, withIgnoredField) {
				attrs[key] = value
			}
		}
	case interface{}:
		reflectValue := reflect.ValueOf(values)

		switch reflectValue.Kind() {
		case reflect.Map:
			for _, key := range reflectValue.MapKeys() {
				attrs[ToDBName(key.Interface().(string))] = reflectValue.MapIndex(key).Interface()
			}
		default:
			for _, field := range (&Scope{Value: values}).Fields() {
				if !field.IsBlank && (withIgnoredField || !field.IsIgnored) {
					attrs[field.DBName] = field.Field.Interface()
				}
			}
		}
	}
	return attrs
}

func (scope *Scope) updatedAttrsWithValues(value interface{}) (results map[string]interface{}, hasUpdate bool) {
	if scope.IndirectValue().Kind() != reflect.Struct {
		return convertInterfaceToMap(value, false), true
	}

	results = map[string]interface{}{}

	for key, value := range convertInterfaceToMap(value, true) {
		if field, ok := scope.FieldByName(key); ok && scope.changeableField(field) {
			if _, ok := value.(*expr); ok {
				hasUpdate = true
				results[field.DBName] = value
			} else {
				err := field.Set(value)
				if field.IsNormal {
					hasUpdate = true
					if err == ErrUnaddressable {
						results[field.DBName] = value
					} else {
						results[field.DBName] = field.Field.Interface()
					}
				}
			}
		}
	}
	return
}

func (scope *Scope) row() *sql.Row {
	defer scope.trace(NowFunc())

	result := &RowQueryResult{}
	scope.InstanceSet("row_query_result", result)
	scope.callCallbacks(scope.db.parent.callbacks.rowQueries)

	return result.Row
}

func (scope *Scope) rows() (*sql.Rows, error) {
	defer scope.trace(NowFunc())

	result := &RowsQueryResult{}
	scope.InstanceSet("row_query_result", result)
	scope.callCallbacks(scope.db.parent.callbacks.rowQueries)

	return result.Rows, result.Error
}

func (scope *Scope) initialize() *Scope {
	for _, clause := range scope.Search.whereConditions {
		scope.updatedAttrsWithValues(clause["query"])
	}
	scope.updatedAttrsWithValues(scope.Search.initAttrs)
	scope.updatedAttrsWithValues(scope.Search.assignAttrs)
	return scope
}

func (scope *Scope) isQueryForColumn(query interface{}, column string) bool {
	queryStr := strings.ToLower(fmt.Sprint(query))
	if queryStr == column {
		return true
	}

	if strings.HasSuffix(queryStr, "as "+column) {
		return true
	}

	if strings.HasSuffix(queryStr, "as "+scope.Quote(column)) {
		return true
	}

	return false
}

func (scope *Scope) pluck(column string, value interface{}) *Scope {
	dest := reflect.Indirect(reflect.ValueOf(value))
	if dest.Kind() != reflect.Slice {
		scope.Err(fmt.Errorf("results should be a slice, not %s", dest.Kind()))
		return scope
	}

	if query, ok := scope.Search.selects["query"]; !ok || !scope.isQueryForColumn(query, column) {
		scope.Search.Select(column)
	}

	rows, err := scope.rows()
	if scope.Err(err) == nil {
		defer rows.Close()
		for rows.Next() {
			elem := reflect.New(dest.Type().Elem()).Interface()
			scope.Err(rows.Scan(elem))
			dest.Set(reflect.Append(dest, reflect.ValueOf(elem).Elem()))
		}

		if err := rows.Err(); err != nil {
			scope.Err(err)
		}
	}
	return scope
}

func (scope *Scope) count(value interface{}) *Scope {
	if query, ok := scope.Search.selects["query"]; !ok || !countingQueryRegexp.MatchString(fmt.Sprint(query)) {
		if len(scope.Search.group) != 0 {
			scope.Search.Select("count(*) FROM ( SELECT count(*) as name ")
			scope.Search.group += " ) AS count_table"
		} else {
			scope.Search.Select("count(*)")
		}
	}
	scope.Search.ignoreOrderQuery = true
	scope.Err(scope.row().Scan(value))
	return scope
}

func (scope *Scope) typeName() string {
	typ := scope.IndirectValue().Type()

	for typ.Kind() == reflect.Slice || typ.Kind() == reflect.Ptr {
		typ = typ.Elem()
	}

	return typ.Name()
}

// trace print sql log
func (scope *Scope) trace(t time.Time) {
	if len(scope.SQL) > 0 {
		scope.db.slog(scope.SQL, t, scope.SQLVars...)
	}
}

func (scope *Scope) changeableField(field *Field) bool {
	if selectAttrs := scope.SelectAttrs(); len(selectAttrs) > 0 {
		for _, attr := range selectAttrs {
			if field.Name == attr || field.DBName == attr {
				return true
			}
		}
		return false
	}

	for _, attr := range scope.OmitAttrs() {
		if field.Name == attr || field.DBName == attr {
			return false
		}
	}

	return true
}

func (scope *Scope) related(value interface{}, foreignKeys ...string) *Scope {
	toScope := scope.db.NewScope(value)
	tx := scope.db.Set("gorm:association:source", scope.Value)

	for _, foreignKey := range append(foreignKeys, toScope.typeName()+"Id", scope.typeName()+"Id") {
		fromField, _ := scope.FieldByName(foreignKey)
		toField, _ := toScope.FieldByName(foreignKey)

		if fromField != nil {
			if relationship := fromField.Relationship; relationship != nil {
				if relationship.Kind == "many_to_many" {
					joinTableHandler := relationship.JoinTableHandler
					scope.Err(joinTableHandler.JoinWith(joinTableHandler, tx, scope.Value).Find(value).Error)
				} else if relationship.Kind == "belongs_to" {
					for idx, foreignKey := range relationship.ForeignDBNames {
						if field, ok := scope.FieldByName(foreignKey); ok {
							tx = tx.Where(fmt.Sprintf("%v = ?", scope.Quote(relationship.AssociationForeignDBNames[idx])), field.Field.Interface())
						}
					}
					scope.Err(tx.Find(value).Error)
				} else if relationship.Kind == "has_many" || relationship.Kind == "has_one" {
					for idx, foreignKey := range relationship.ForeignDBNames {
						if field, ok := scope.FieldByName(relationship.AssociationForeignDBNames[idx]); ok {
							tx = tx.Where(fmt.Sprintf("%v = ?", scope.Quote(foreignKey)), field.Field.Interface())
						}
					}

					if relationship.PolymorphicType != "" {
						tx = tx.Where(fmt.Sprintf("%v = ?", scope.Quote(relationship.PolymorphicDBName)), relationship.PolymorphicValue)
					}
					scope.Err(tx.Find(value).Error)
				}
			} else {
				sql := fmt.Sprintf("%v = ?", scope.Quote(toScope.PrimaryKey()))
				scope.Err(tx.Where(sql, fromField.Field.Interface()).Find(value).Error)
			}
			return scope
		} else if toField != nil {
			sql := fmt.Sprintf("%v = ?", scope.Quote(toField.DBName))
			scope.Err(tx.Where(sql, scope.PrimaryKeyValue()).Find(value).Error)
			return scope
		}
	}

	scope.Err(fmt.Errorf("invalid association %v", foreignKeys))
	return scope
}

// getTableOptions return the table options string or an empty string if the table options does not exist
func (scope *Scope) getTableOptions() string {
	tableOptions, ok := scope.Get("gorm:table_options")
	if !ok {
		return ""
	}
	return tableOptions.(string)
}

func (scope *Scope) createJoinTable(field *StructField) {
	if relationship := field.Relationship; relationship != nil && relationship.JoinTableHandler != nil {
		joinTableHandler := relationship.JoinTableHandler
		joinTable := joinTableHandler.Table(scope.db)
		if !scope.Dialect().HasTable(joinTable) {
			toScope := &Scope{Value: reflect.New(field.Struct.Type).Interface()}

			var sqlTypes, primaryKeys []string
			for idx, fieldName := range relationship.ForeignFieldNames {
				if field, ok := scope.FieldByName(fieldName); ok {
					foreignKeyStruct := field.clone()
					foreignKeyStruct.IsPrimaryKey = false
					foreignKeyStruct.TagSettings["IS_JOINTABLE_FOREIGNKEY"] = "true"
					delete(foreignKeyStruct.TagSettings, "AUTO_INCREMENT")
					sqlTypes = append(sqlTypes, scope.Quote(relationship.ForeignDBNames[idx])+" "+scope.Dialect().DataTypeOf(foreignKeyStruct))
					primaryKeys = append(primaryKeys, scope.Quote(relationship.ForeignDBNames[idx]))
				}
			}

			for idx, fieldName := range relationship.AssociationForeignFieldNames {
				if field, ok := toScope.FieldByName(fieldName); ok {
					foreignKeyStruct := field.clone()
					foreignKeyStruct.IsPrimaryKey = false
					foreignKeyStruct.TagSettings["IS_JOINTABLE_FOREIGNKEY"] = "true"
					delete(foreignKeyStruct.TagSettings, "AUTO_INCREMENT")
					sqlTypes = append(sqlTypes, scope.Quote(relationship.AssociationForeignDBNames[idx])+" "+scope.Dialect().DataTypeOf(foreignKeyStruct))
					primaryKeys = append(primaryKeys, scope.Quote(relationship.AssociationForeignDBNames[idx]))
				}
			}

			scope.Err(scope.NewDB().Exec(fmt.Sprintf("CREATE TABLE %v (%v, PRIMARY KEY (%v)) %s", scope.Quote(joinTable), strings.Join(sqlTypes, ","), strings.Join(primaryKeys, ","), scope.getTableOptions())).Error)
		}
		scope.NewDB().Table(joinTable).AutoMigrate(joinTableHandler)
	}
}

func (scope *Scope) createTable() *Scope {
	var tags []string
	var primaryKeys []string
	var primaryKeyInColumnType = false
	for _, field := range scope.GetModelStruct().StructFields {
		if field.IsNormal {
			sqlTag := scope.Dialect().DataTypeOf(field)

			// Check if the primary key constraint was specified as
			// part of the column type. If so, we can only support
			// one column as the primary key.
			if strings.Contains(strings.ToLower(sqlTag), "primary key") {
				primaryKeyInColumnType = true
			}

			tags = append(tags, scope.Quote(field.DBName)+" "+sqlTag)
		}

		if field.IsPrimaryKey {
			primaryKeys = append(primaryKeys, scope.Quote(field.DBName))
		}
		scope.createJoinTable(field)
	}

	var primaryKeyStr string
	if len(primaryKeys) > 0 && !primaryKeyInColumnType {
		primaryKeyStr = fmt.Sprintf(", PRIMARY KEY (%v)", strings.Join(primaryKeys, ","))
	}

	scope.Raw(fmt.Sprintf("CREATE TABLE %v (%v %v) %s", scope.QuotedTableName(), strings.Join(tags, ","), primaryKeyStr, scope.getTableOptions())).Exec()

	scope.autoIndex()
	return scope
}

func (scope *Scope) dropTable() *Scope {
	scope.Raw(fmt.Sprintf("DROP TABLE %v", scope.QuotedTableName())).Exec()
	return scope
}

func (scope *Scope) modifyColumn(column string, typ string) {
	scope.db.AddError(scope.Dialect().ModifyColumn(scope.QuotedTableName(), scope.Quote(column), typ))
}

func (scope *Scope) dropColumn(column string) {
	scope.Raw(fmt.Sprintf("ALTER TABLE %v DROP COLUMN %v", scope.QuotedTableName(), scope.Quote(column))).Exec()
}

func (scope *Scope) addIndex(unique bool, indexName string, column ...string) {
	if scope.Dialect().HasIndex(scope.TableName(), indexName) {
		return
	}

	var columns []string
	for _, name := range column {
		columns = append(columns, scope.quoteIfPossible(name))
	}

	sqlCreate := "CREATE INDEX"
	if unique {
		sqlCreate = "CREATE UNIQUE INDEX"
	}

	scope.Raw(fmt.Sprintf("%s %v ON %v(%v) %v", sqlCreate, indexName, scope.QuotedTableName(), strings.Join(columns, ", "), scope.whereSQL())).Exec()
}

func (scope *Scope) addForeignKey(field string, dest string, onDelete string, onUpdate string) {
	// Compatible with old generated key
	keyName := scope.Dialect().BuildKeyName(scope.TableName(), field, dest, "foreign")

	if scope.Dialect().HasForeignKey(scope.TableName(), keyName) {
		return
	}
	var query = `ALTER TABLE %s ADD CONSTRAINT %s FOREIGN KEY (%s) REFERENCES %s ON DELETE %s ON UPDATE %s;`
	scope.Raw(fmt.Sprintf(query, scope.QuotedTableName(), scope.quoteIfPossible(keyName), scope.quoteIfPossible(field), dest, onDelete, onUpdate)).Exec()
}

func (scope *Scope) removeForeignKey(field string, dest string) {
	keyName := scope.Dialect().BuildKeyName(scope.TableName(), field, dest)

	if !scope.Dialect().HasForeignKey(scope.TableName(), keyName) {
		return
	}
	var query = `ALTER TABLE %s DROP CONSTRAINT %s;`
	scope.Raw(fmt.Sprintf(query, scope.QuotedTableName(), scope.quoteIfPossible(keyName))).Exec()
}

func (scope *Scope) removeIndex(indexName string) {
	scope.Dialect().RemoveIndex(scope.TableName(), indexName)
}

func (scope *Scope) autoMigrate() *Scope {
	tableName := scope.TableName()
	quotedTableName := scope.QuotedTableName()

	if !scope.Dialect().HasTable(tableName) {
		scope.createTable()
	} else {
		for _, field := range scope.GetModelStruct().StructFields {
			if !scope.Dialect().HasColumn(tableName, field.DBName) {
				if field.IsNormal {
					sqlTag := scope.Dialect().DataTypeOf(field)
					scope.Raw(fmt.Sprintf("ALTER TABLE %v ADD %v %v;", quotedTableName, scope.Quote(field.DBName), sqlTag)).Exec()
				}
			}
			scope.createJoinTable(field)
		}
		scope.autoIndex()
	}
	return scope
}

func (scope *Scope) autoIndex() *Scope {
	var indexes = map[string][]string{}
	var uniqueIndexes = map[string][]string{}

	for _, field := range scope.GetStructFields() {
		if name, ok := field.TagSettings["INDEX"]; ok {
			names := strings.Split(name, ",")

			for _, name := range names {
				if name == "INDEX" || name == "" {
					name = scope.Dialect().BuildKeyName("idx", scope.TableName(), field.DBName)
				}
				indexes[name] = append(indexes[name], field.DBName)
			}
		}

		if name, ok := field.TagSettings["UNIQUE_INDEX"]; ok {
			names := strings.Split(name, ",")

			for _, name := range names {
				if name == "UNIQUE_INDEX" || name == "" {
					name = scope.Dialect().BuildKeyName("uix", scope.TableName(), field.DBName)
				}
				uniqueIndexes[name] = append(uniqueIndexes[name], field.DBName)
			}
		}
	}

	for name, columns := range indexes {
		if db := scope.NewDB().Model(scope.Value).AddIndex(name, columns...); db.Error != nil {
			scope.db.AddError(db.Error)
		}
	}

	for name, columns := range uniqueIndexes {
		if db := scope.NewDB().Model(scope.Value).AddUniqueIndex(name, columns...); db.Error != nil {
			scope.db.AddError(db.Error)
		}
	}

	return scope
}

func (scope *Scope) getColumnAsArray(columns []string, values ...interface{}) (results [][]interface{}) {
	for _, value := range values {
		indirectValue := indirect(reflect.ValueOf(value))

		switch indirectValue.Kind() {
		case reflect.Slice:
			for i := 0; i < indirectValue.Len(); i++ {
				var result []interface{}
				var object = indirect(indirectValue.Index(i))
				var hasValue = false
				for _, column := range columns {
					field := object.FieldByName(column)
					if hasValue || !isBlank(field) {
						hasValue = true
					}
					result = append(result, field.Interface())
				}

				if hasValue {
					results = append(results, result)
				}
			}
		case reflect.Struct:
			var result []interface{}
			var hasValue = false
			for _, column := range columns {
				field := indirectValue.FieldByName(column)
				if hasValue || !isBlank(field) {
					hasValue = true
				}
				result = append(result, field.Interface())
			}

			if hasValue {
				results = append(results, result)
			}
		}
	}

	return
}

func (scope *Scope) getColumnAsScope(column string) *Scope {
	indirectScopeValue := scope.IndirectValue()

	switch indirectScopeValue.Kind() {
	case reflect.Slice:
		if fieldStruct, ok := scope.GetModelStruct().ModelType.FieldByName(column); ok {
			fieldType := fieldStruct.Type
			if fieldType.Kind() == reflect.Slice || fieldType.Kind() == reflect.Ptr {
				fieldType = fieldType.Elem()
			}

			resultsMap := map[interface{}]bool{}
			results := reflect.New(reflect.SliceOf(reflect.PtrTo(fieldType))).Elem()

			for i := 0; i < indirectScopeValue.Len(); i++ {
				result := indirect(indirect(indirectScopeValue.Index(i)).FieldByName(column))

				if result.Kind() == reflect.Slice {
					for j := 0; j < result.Len(); j++ {
						if elem := result.Index(j); elem.CanAddr() && resultsMap[elem.Addr()] != true {
							resultsMap[elem.Addr()] = true
							results = reflect.Append(results, elem.Addr())
						}
					}
				} else if result.CanAddr() && resultsMap[result.Addr()] != true {
					resultsMap[result.Addr()] = true
					results = reflect.Append(results, result.Addr())
				}
			}
			return scope.New(results.Interface())
		}
	case reflect.Struct:
		if field := indirectScopeValue.FieldByName(column); field.CanAddr() {
			return scope.New(field.Addr().Interface())
		}
	}
	return nil
}

func (scope *Scope) hasConditions() bool {
	return !scope.PrimaryKeyZero() ||
		len(scope.Search.whereConditions) > 0 ||
		len(scope.Search.orConditions) > 0 ||
		len(scope.Search.notConditions) > 0
}<|MERGE_RESOLUTION|>--- conflicted
+++ resolved
@@ -561,16 +561,11 @@
 		var err error
 		switch reflect.ValueOf(arg).Kind() {
 		case reflect.Slice: // For where("id in (?)", []int64{1,2})
-<<<<<<< HEAD
-			if bytes, ok := arg.([]byte); ok {
-				replacements = append(replacements, scope.AddToVars(bytes))
-=======
 			if scanner, ok := interface{}(arg).(driver.Valuer); ok {
 				arg, err = scanner.Value()
-				str = strings.Replace(str, "?", scope.AddToVars(arg), 1)
+				replacements = append(replacements, scope.AddToVars(arg))
 			} else if bytes, ok := arg.([]byte); ok {
-				str = strings.Replace(str, "?", scope.AddToVars(bytes), 1)
->>>>>>> 6450b862
+				replacements = append(replacements, scope.AddToVars(bytes))
 			} else if values := reflect.ValueOf(arg); values.Len() > 0 {
 				var tempMarks []string
 				for i := 0; i < values.Len(); i++ {
@@ -586,6 +581,9 @@
 			}
 
 			replacements = append(replacements, scope.AddToVars(arg))
+		}
+		if err != nil {
+			scope.Err(err)
 		}
 	}
 
@@ -597,9 +595,6 @@
 			i++
 		} else {
 			buff.WriteByte(str[pos])
-		}
-		if err != nil {
-			scope.Err(err)
 		}
 	}
 
