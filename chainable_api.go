--- conflicted
+++ resolved
@@ -251,12 +251,7 @@
 		if db, ok := args[0].(*DB); ok {
 			j := join{Name: query, Conds: args, Selects: db.Statement.Selects, Omits: db.Statement.Omits}
 			if where, ok := db.Statement.Clauses["WHERE"].Expression.(clause.Where); ok {
-<<<<<<< HEAD
-				tx.Statement.Joins = append(tx.Statement.Joins, join{Name: query, Conds: args, On: &where, JoinType: joinType})
-				return
-=======
 				j.On = &where
->>>>>>> 775fa70a
 			}
 			tx.Statement.Joins = append(tx.Statement.Joins, j)
 			return
