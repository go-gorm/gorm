package tests_test

import (
	"context"
<<<<<<< HEAD
	"sync"
=======
	"errors"
>>>>>>> a3cc6c60
	"testing"
	"time"

	"gorm.io/gorm"
	. "gorm.io/gorm/utils/tests"
)

func TestPreparedStmt(t *testing.T) {
	tx := DB.Session(&gorm.Session{PrepareStmt: true})

	if _, ok := tx.ConnPool.(*gorm.PreparedStmtDB); !ok {
		t.Fatalf("should assign PreparedStatement Manager back to database when using PrepareStmt mode")
	}

	ctx, cancel := context.WithTimeout(context.Background(), 500*time.Millisecond)
	defer cancel()
	txCtx := tx.WithContext(ctx)

	user := *GetUser("prepared_stmt", Config{})

	txCtx.Create(&user)

	var result1 User
	if err := txCtx.Find(&result1, user.ID).Error; err != nil {
		t.Fatalf("no error should happen but got %v", err)
	}

	time.Sleep(time.Second)

	var result2 User
	if err := tx.Find(&result2, user.ID).Error; err != nil {
		t.Fatalf("no error should happen but got %v", err)
	}

	user2 := *GetUser("prepared_stmt2", Config{})
	if err := txCtx.Create(&user2).Error; err == nil {
		t.Fatalf("should failed to create with timeout context")
	}

	if err := tx.Create(&user2).Error; err != nil {
		t.Fatalf("failed to create, got error %v", err)
	}

	var result3 User
	if err := tx.Find(&result3, user2.ID).Error; err != nil {
		t.Fatalf("no error should happen but got %v", err)
	}
}

func TestPreparedStmtFromTransaction(t *testing.T) {
	db := DB.Session(&gorm.Session{PrepareStmt: true, SkipDefaultTransaction: true})

	tx := db.Begin()
	defer func() {
		if r := recover(); r != nil {
			tx.Rollback()
		}
	}()
	if err := tx.Error; err != nil {
		t.Errorf("Failed to start transaction, got error %v\n", err)
	}

	if err := tx.Where("name=?", "zzjin").Delete(&User{}).Error; err != nil {
		tx.Rollback()
		t.Errorf("Failed to run one transaction, got error %v\n", err)
	}

	if err := tx.Create(&User{Name: "zzjin"}).Error; err != nil {
		tx.Rollback()
		t.Errorf("Failed to run one transaction, got error %v\n", err)
	}

	if err := tx.Commit().Error; err != nil {
		t.Errorf("Failed to commit transaction, got error %v\n", err)
	}

	if result := db.Where("name=?", "zzjin").Delete(&User{}); result.Error != nil || result.RowsAffected != 1 {
		t.Fatalf("Failed, got error: %v, rows affected: %v", result.Error, result.RowsAffected)
	}

	tx2 := db.Begin()
	if result := tx2.Where("name=?", "zzjin").Delete(&User{}); result.Error != nil || result.RowsAffected != 0 {
		t.Fatalf("Failed, got error: %v, rows affected: %v", result.Error, result.RowsAffected)
	}
	tx2.Commit()
}

<<<<<<< HEAD
func TestPreparedStmtDeadlock(t *testing.T) {
	tx, err := OpenTestConnection()
	AssertEqual(t, err, nil)

	sqlDB, _ := tx.DB()
	sqlDB.SetMaxOpenConns(1)

	tx = tx.Session(&gorm.Session{PrepareStmt: true})

	wg := sync.WaitGroup{}
	for i := 0; i < 100; i++ {
		wg.Add(1)
		go func() {
			user := User{Name: "jinzhu"}
			tx.Create(&user)

			var result User
			tx.First(&result)
			wg.Done()
		}()
	}
	wg.Wait()

	conn, ok := tx.ConnPool.(*gorm.PreparedStmtDB)
	AssertEqual(t, ok, true)
	AssertEqual(t, len(conn.Stmts), 2)
	for _, stmt := range conn.Stmts {
		if stmt == nil {
			t.Fatalf("stmt cannot bee nil")
		}
	}

	AssertEqual(t, sqlDB.Stats().InUse, 0)
}

func TestPreparedStmtError(t *testing.T) {
	tx, err := OpenTestConnection()
	AssertEqual(t, err, nil)

	sqlDB, _ := tx.DB()
	sqlDB.SetMaxOpenConns(1)

	tx = tx.Session(&gorm.Session{PrepareStmt: true})

	wg := sync.WaitGroup{}
	for i := 0; i < 10; i++ {
		wg.Add(1)
		go func() {
			// err prepare
			tag := Tag{Locale: "zh"}
			tx.Table("users").Find(&tag)
			wg.Done()
		}()
	}
	wg.Wait()

	conn, ok := tx.ConnPool.(*gorm.PreparedStmtDB)
	AssertEqual(t, ok, true)
	AssertEqual(t, len(conn.Stmts), 0)
	AssertEqual(t, sqlDB.Stats().InUse, 0)
=======
func TestPreparedStmtInTransaction(t *testing.T) {
	user := User{Name: "jinzhu"}

	if err := DB.Transaction(func(tx *gorm.DB) error {
		tx.Session(&gorm.Session{PrepareStmt: true}).Create(&user)
		return errors.New("test")
	}); err == nil {
		t.Error(err)
	}

	var result User
	if err := DB.First(&result, user.ID).Error; err == nil {
		t.Errorf("Failed, got error: %v", err)
	}
>>>>>>> a3cc6c60
}<|MERGE_RESOLUTION|>--- conflicted
+++ resolved
@@ -2,11 +2,8 @@
 
 import (
 	"context"
-<<<<<<< HEAD
 	"sync"
-=======
 	"errors"
->>>>>>> a3cc6c60
 	"testing"
 	"time"
 
@@ -94,7 +91,6 @@
 	tx2.Commit()
 }
 
-<<<<<<< HEAD
 func TestPreparedStmtDeadlock(t *testing.T) {
 	tx, err := OpenTestConnection()
 	AssertEqual(t, err, nil)
@@ -155,7 +151,8 @@
 	AssertEqual(t, ok, true)
 	AssertEqual(t, len(conn.Stmts), 0)
 	AssertEqual(t, sqlDB.Stats().InUse, 0)
-=======
+}
+
 func TestPreparedStmtInTransaction(t *testing.T) {
 	user := User{Name: "jinzhu"}
 
@@ -170,5 +167,4 @@
 	if err := DB.First(&result, user.ID).Error; err == nil {
 		t.Errorf("Failed, got error: %v", err)
 	}
->>>>>>> a3cc6c60
 }