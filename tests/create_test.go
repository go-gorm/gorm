package tests_test

import (
	"errors"
	"fmt"
	"regexp"
	"testing"
	"time"

	"github.com/jinzhu/now"
	"gorm.io/datatypes"
	"gorm.io/gorm"
	"gorm.io/gorm/clause"
	. "gorm.io/gorm/utils/tests"
)

func TestCreate(t *testing.T) {
	user := *GetUser("create", Config{})

	if results := DB.Create(&user); results.Error != nil {
		t.Fatalf("errors happened when create: %v", results.Error)
	} else if results.RowsAffected != 1 {
		t.Fatalf("rows affected expects: %v, got %v", 1, results.RowsAffected)
	}

	if user.ID == 0 {
		t.Errorf("user's primary key should has value after create, got : %v", user.ID)
	}

	if user.CreatedAt.IsZero() {
		t.Errorf("user's created at should be not zero")
	}

	if user.UpdatedAt.IsZero() {
		t.Errorf("user's updated at should be not zero")
	}

	var newUser User
	if err := DB.Where("id = ?", user.ID).First(&newUser).Error; err != nil {
		t.Fatalf("errors happened when query: %v", err)
	} else {
		CheckUser(t, newUser, user)
	}
}

func TestCreateInBatches(t *testing.T) {
	users := []User{
		*GetUser("create_in_batches_1", Config{Account: true, Pets: 2, Toys: 3, Company: true, Manager: true, Team: 0, Languages: 1, Friends: 1}),
		*GetUser("create_in_batches_2", Config{Account: false, Pets: 2, Toys: 4, Company: false, Manager: false, Team: 1, Languages: 3, Friends: 5}),
		*GetUser("create_in_batches_3", Config{Account: true, Pets: 0, Toys: 3, Company: true, Manager: false, Team: 4, Languages: 0, Friends: 1}),
		*GetUser("create_in_batches_4", Config{Account: true, Pets: 3, Toys: 0, Company: false, Manager: true, Team: 0, Languages: 3, Friends: 0}),
		*GetUser("create_in_batches_5", Config{Account: false, Pets: 0, Toys: 3, Company: true, Manager: false, Team: 1, Languages: 3, Friends: 1}),
		*GetUser("create_in_batches_6", Config{Account: true, Pets: 4, Toys: 3, Company: false, Manager: true, Team: 1, Languages: 3, Friends: 0}),
	}

	result := DB.CreateInBatches(&users, 2)
	if result.RowsAffected != int64(len(users)) {
		t.Errorf("affected rows should be %v, but got %v", len(users), result.RowsAffected)
	}

	for _, user := range users {
		if user.ID == 0 {
			t.Fatalf("failed to fill user's ID, got %v", user.ID)
		} else {
			var newUser User
			if err := DB.Where("id = ?", user.ID).Preload(clause.Associations).First(&newUser).Error; err != nil {
				t.Fatalf("errors happened when query: %v", err)
			} else {
				CheckUser(t, newUser, user)
			}
		}
	}
}

func TestCreateInBatchesWithDefaultSize(t *testing.T) {
	users := []User{
		*GetUser("create_with_default_batch_size_1", Config{Account: true, Pets: 2, Toys: 3, Company: true, Manager: true, Team: 0, Languages: 1, Friends: 1}),
		*GetUser("create_with_default_batch_sizs_2", Config{Account: false, Pets: 2, Toys: 4, Company: false, Manager: false, Team: 1, Languages: 3, Friends: 5}),
		*GetUser("create_with_default_batch_sizs_3", Config{Account: true, Pets: 0, Toys: 3, Company: true, Manager: false, Team: 4, Languages: 0, Friends: 1}),
		*GetUser("create_with_default_batch_sizs_4", Config{Account: true, Pets: 3, Toys: 0, Company: false, Manager: true, Team: 0, Languages: 3, Friends: 0}),
		*GetUser("create_with_default_batch_sizs_5", Config{Account: false, Pets: 0, Toys: 3, Company: true, Manager: false, Team: 1, Languages: 3, Friends: 1}),
		*GetUser("create_with_default_batch_sizs_6", Config{Account: true, Pets: 4, Toys: 3, Company: false, Manager: true, Team: 1, Languages: 3, Friends: 0}),
	}

	result := DB.Session(&gorm.Session{CreateBatchSize: 2}).Create(&users)
	if result.RowsAffected != int64(len(users)) {
		t.Errorf("affected rows should be %v, but got %v", len(users), result.RowsAffected)
	}

	for _, user := range users {
		if user.ID == 0 {
			t.Fatalf("failed to fill user's ID, got %v", user.ID)
		} else {
			var newUser User
			if err := DB.Where("id = ?", user.ID).Preload(clause.Associations).First(&newUser).Error; err != nil {
				t.Fatalf("errors happened when query: %v", err)
			} else {
				CheckUser(t, newUser, user)
			}
		}
	}
}

func TestCreateFromMap(t *testing.T) {
	if err := DB.Model(&User{}).Create(map[string]interface{}{"Name": "create_from_map", "Age": 18}).Error; err != nil {
		t.Fatalf("failed to create data from map, got error: %v", err)
	}

	var result User
	if err := DB.Where("name = ?", "create_from_map").First(&result).Error; err != nil || result.Age != 18 {
		t.Fatalf("failed to create from map, got error %v", err)
	}

	if err := DB.Model(&User{}).Create(map[string]interface{}{"name": "create_from_map_1", "age": 18}).Error; err != nil {
		t.Fatalf("failed to create data from map, got error: %v", err)
	}

	var result1 User
	if err := DB.Where("name = ?", "create_from_map_1").First(&result1).Error; err != nil || result1.Age != 18 {
		t.Fatalf("failed to create from map, got error %v", err)
	}

	datas := []map[string]interface{}{
		{"Name": "create_from_map_2", "Age": 19},
		{"name": "create_from_map_3", "Age": 20},
	}

	if err := DB.Model(&User{}).Create(&datas).Error; err != nil {
		t.Fatalf("failed to create data from slice of map, got error: %v", err)
	}

	var result2 User
	if err := DB.Where("name = ?", "create_from_map_2").First(&result2).Error; err != nil || result2.Age != 19 {
		t.Fatalf("failed to query data after create from slice of map, got error %v", err)
	}

	var result3 User
	if err := DB.Where("name = ?", "create_from_map_3").First(&result3).Error; err != nil || result3.Age != 20 {
		t.Fatalf("failed to query data after create from slice of map, got error %v", err)
	}
}

func TestCreateWithAssociations(t *testing.T) {
	user := *GetUser("create_with_associations", Config{
		Account:   true,
		Pets:      2,
		Toys:      3,
		Company:   true,
		Manager:   true,
		Team:      4,
		Languages: 3,
		Friends:   1,
	})

	if err := DB.Create(&user).Error; err != nil {
		t.Fatalf("errors happened when create: %v", err)
	}

	CheckUser(t, user, user)

	var user2 User
	DB.Preload("Account").Preload("Pets").Preload("Toys").Preload("Company").Preload("Manager").Preload("Team").Preload("Languages").Preload("Friends").Find(&user2, "id = ?", user.ID)
	CheckUser(t, user2, user)
}

func TestBulkCreateWithAssociations(t *testing.T) {
	users := []User{
		*GetUser("bulk_1", Config{Account: true, Pets: 2, Toys: 3, Company: true, Manager: true, Team: 0, Languages: 1, Friends: 1}),
		*GetUser("bulk_2", Config{Account: false, Pets: 2, Toys: 4, Company: false, Manager: false, Team: 1, Languages: 3, Friends: 5}),
		*GetUser("bulk_3", Config{Account: true, Pets: 0, Toys: 3, Company: true, Manager: false, Team: 4, Languages: 0, Friends: 1}),
		*GetUser("bulk_4", Config{Account: true, Pets: 3, Toys: 0, Company: false, Manager: true, Team: 0, Languages: 3, Friends: 0}),
		*GetUser("bulk_5", Config{Account: false, Pets: 0, Toys: 3, Company: true, Manager: false, Team: 1, Languages: 3, Friends: 1}),
		*GetUser("bulk_6", Config{Account: true, Pets: 4, Toys: 3, Company: false, Manager: true, Team: 1, Languages: 3, Friends: 0}),
		*GetUser("bulk_7", Config{Account: true, Pets: 1, Toys: 3, Company: true, Manager: true, Team: 4, Languages: 3, Friends: 1}),
		*GetUser("bulk_8", Config{Account: false, Pets: 0, Toys: 0, Company: false, Manager: false, Team: 0, Languages: 0, Friends: 0}),
	}

	if results := DB.Create(&users); results.Error != nil {
		t.Fatalf("errors happened when create: %v", results.Error)
	} else if results.RowsAffected != int64(len(users)) {
		t.Fatalf("rows affected expects: %v, got %v", len(users), results.RowsAffected)
	}

	var userIDs []uint
	for _, user := range users {
		userIDs = append(userIDs, user.ID)
		CheckUser(t, user, user)
	}

	var users2 []User
	DB.Preload("Account").Preload("Pets").Preload("Toys").Preload("Company").Preload("Manager").Preload("Team").Preload("Languages").Preload("Friends").Find(&users2, "id IN ?", userIDs)
	for idx, user := range users2 {
		CheckUser(t, user, users[idx])
	}
}

func TestBulkCreatePtrDataWithAssociations(t *testing.T) {
	users := []*User{
		GetUser("bulk_ptr_1", Config{Account: true, Pets: 2, Toys: 3, Company: true, Manager: true, Team: 0, Languages: 1, Friends: 1}),
		GetUser("bulk_ptr_2", Config{Account: false, Pets: 2, Toys: 4, Company: false, Manager: false, Team: 1, Languages: 3, Friends: 5}),
		GetUser("bulk_ptr_3", Config{Account: true, Pets: 0, Toys: 3, Company: true, Manager: false, Team: 4, Languages: 0, Friends: 1}),
		GetUser("bulk_ptr_4", Config{Account: true, Pets: 3, Toys: 0, Company: false, Manager: true, Team: 0, Languages: 3, Friends: 0}),
		GetUser("bulk_ptr_5", Config{Account: false, Pets: 0, Toys: 3, Company: true, Manager: false, Team: 1, Languages: 3, Friends: 1}),
		GetUser("bulk_ptr_6", Config{Account: true, Pets: 4, Toys: 3, Company: false, Manager: true, Team: 1, Languages: 3, Friends: 0}),
		GetUser("bulk_ptr_7", Config{Account: true, Pets: 1, Toys: 3, Company: true, Manager: true, Team: 4, Languages: 3, Friends: 1}),
		GetUser("bulk_ptr_8", Config{Account: false, Pets: 0, Toys: 0, Company: false, Manager: false, Team: 0, Languages: 0, Friends: 0}),
	}

	if err := DB.Create(&users).Error; err != nil {
		t.Fatalf("errors happened when create: %v", err)
	}

	var userIDs []uint
	for _, user := range users {
		userIDs = append(userIDs, user.ID)
		CheckUser(t, *user, *user)
	}

	var users2 []User
	DB.Preload("Account").Preload("Pets").Preload("Toys").Preload("Company").Preload("Manager").Preload("Team").Preload("Languages").Preload("Friends").Find(&users2, "id IN ?", userIDs)
	for idx, user := range users2 {
		CheckUser(t, user, *users[idx])
	}
}

func TestPolymorphicHasOne(t *testing.T) {
	t.Run("Struct", func(t *testing.T) {
		pet := Pet{
			Name: "PolymorphicHasOne",
			Toy:  Toy{Name: "Toy-PolymorphicHasOne"},
		}

		if err := DB.Create(&pet).Error; err != nil {
			t.Fatalf("errors happened when create: %v", err)
		}

		CheckPet(t, pet, pet)

		var pet2 Pet
		DB.Preload("Toy").Find(&pet2, "id = ?", pet.ID)
		CheckPet(t, pet2, pet)
	})

	t.Run("Slice", func(t *testing.T) {
		pets := []Pet{{
			Name: "PolymorphicHasOne-Slice-1",
			Toy:  Toy{Name: "Toy-PolymorphicHasOne-Slice-1"},
		}, {
			Name: "PolymorphicHasOne-Slice-2",
			Toy:  Toy{Name: "Toy-PolymorphicHasOne-Slice-2"},
		}, {
			Name: "PolymorphicHasOne-Slice-3",
			Toy:  Toy{Name: "Toy-PolymorphicHasOne-Slice-3"},
		}}

		if err := DB.Create(&pets).Error; err != nil {
			t.Fatalf("errors happened when create: %v", err)
		}

		var petIDs []uint
		for _, pet := range pets {
			petIDs = append(petIDs, pet.ID)
			CheckPet(t, pet, pet)
		}

		var pets2 []Pet
		DB.Preload("Toy").Find(&pets2, "id IN ?", petIDs)
		for idx, pet := range pets2 {
			CheckPet(t, pet, pets[idx])
		}
	})

	t.Run("SliceOfPtr", func(t *testing.T) {
		pets := []*Pet{{
			Name: "PolymorphicHasOne-Slice-1",
			Toy:  Toy{Name: "Toy-PolymorphicHasOne-Slice-1"},
		}, {
			Name: "PolymorphicHasOne-Slice-2",
			Toy:  Toy{Name: "Toy-PolymorphicHasOne-Slice-2"},
		}, {
			Name: "PolymorphicHasOne-Slice-3",
			Toy:  Toy{Name: "Toy-PolymorphicHasOne-Slice-3"},
		}}

		if err := DB.Create(&pets).Error; err != nil {
			t.Fatalf("errors happened when create: %v", err)
		}

		for _, pet := range pets {
			CheckPet(t, *pet, *pet)
		}
	})

	t.Run("Array", func(t *testing.T) {
		pets := [...]Pet{{
			Name: "PolymorphicHasOne-Array-1",
			Toy:  Toy{Name: "Toy-PolymorphicHasOne-Array-1"},
		}, {
			Name: "PolymorphicHasOne-Array-2",
			Toy:  Toy{Name: "Toy-PolymorphicHasOne-Array-2"},
		}, {
			Name: "PolymorphicHasOne-Array-3",
			Toy:  Toy{Name: "Toy-PolymorphicHasOne-Array-3"},
		}}

		if err := DB.Create(&pets).Error; err != nil {
			t.Fatalf("errors happened when create: %v", err)
		}

		for _, pet := range pets {
			CheckPet(t, pet, pet)
		}
	})

	t.Run("ArrayPtr", func(t *testing.T) {
		pets := [...]*Pet{{
			Name: "PolymorphicHasOne-Array-1",
			Toy:  Toy{Name: "Toy-PolymorphicHasOne-Array-1"},
		}, {
			Name: "PolymorphicHasOne-Array-2",
			Toy:  Toy{Name: "Toy-PolymorphicHasOne-Array-2"},
		}, {
			Name: "PolymorphicHasOne-Array-3",
			Toy:  Toy{Name: "Toy-PolymorphicHasOne-Array-3"},
		}}

		if err := DB.Create(&pets).Error; err != nil {
			t.Fatalf("errors happened when create: %v", err)
		}

		for _, pet := range pets {
			CheckPet(t, *pet, *pet)
		}
	})
}

func TestCreateEmptyStruct(t *testing.T) {
	type EmptyStruct struct {
		ID uint
	}
	DB.Migrator().DropTable(&EmptyStruct{})

	if err := DB.AutoMigrate(&EmptyStruct{}); err != nil {
		t.Errorf("no error should happen when auto migrate, but got %v", err)
	}

	if err := DB.Create(&EmptyStruct{}).Error; err != nil {
		t.Errorf("No error should happen when creating user, but got %v", err)
	}
}

func TestCreateEmptySlice(t *testing.T) {
	data := []User{}
	if err := DB.Create(&data).Error; err != gorm.ErrEmptySlice {
		t.Errorf("no data should be created, got %v", err)
	}

	sliceMap := []map[string]interface{}{}
	if err := DB.Model(&User{}).Create(&sliceMap).Error; err != gorm.ErrEmptySlice {
		t.Errorf("no data should be created, got %v", err)
	}
}

func TestCreateInvalidSlice(t *testing.T) {
	users := []*User{
		GetUser("invalid_slice_1", Config{}),
		GetUser("invalid_slice_2", Config{}),
		nil,
	}

	if err := DB.Create(&users).Error; !errors.Is(err, gorm.ErrInvalidData) {
		t.Errorf("should returns error invalid data when creating from slice that contains invalid data")
	}
}

func TestCreateWithExistingTimestamp(t *testing.T) {
	user := User{Name: "CreateUserExistingTimestamp"}
	curTime := now.MustParse("2016-01-01")
	user.CreatedAt = curTime
	user.UpdatedAt = curTime
	DB.Save(&user)

	AssertEqual(t, user.CreatedAt, curTime)
	AssertEqual(t, user.UpdatedAt, curTime)

	var newUser User
	DB.First(&newUser, user.ID)

	AssertEqual(t, newUser.CreatedAt, curTime)
	AssertEqual(t, newUser.UpdatedAt, curTime)
}

func TestCreateWithNowFuncOverride(t *testing.T) {
	user := User{Name: "CreateUserTimestampOverride"}
	curTime := now.MustParse("2016-01-01")

	NEW := DB.Session(&gorm.Session{
		NowFunc: func() time.Time {
			return curTime
		},
	})

	NEW.Save(&user)

	AssertEqual(t, user.CreatedAt, curTime)
	AssertEqual(t, user.UpdatedAt, curTime)

	var newUser User
	NEW.First(&newUser, user.ID)

	AssertEqual(t, newUser.CreatedAt, curTime)
	AssertEqual(t, newUser.UpdatedAt, curTime)
}

func TestCreateWithNoGORMPrimaryKey(t *testing.T) {
	type JoinTable struct {
		UserID   uint
		FriendID uint
	}

	DB.Migrator().DropTable(&JoinTable{})
	if err := DB.AutoMigrate(&JoinTable{}); err != nil {
		t.Errorf("no error should happen when auto migrate, but got %v", err)
	}

	jt := JoinTable{UserID: 1, FriendID: 2}
	err := DB.Create(&jt).Error
	if err != nil {
		t.Errorf("No error should happen when create a record without a GORM primary key. But in the database this primary key exists and is the union of 2 or more fields\n But got: %s", err)
	}
}

func TestSelectWithCreate(t *testing.T) {
	user := *GetUser("select_create", Config{Account: true, Pets: 3, Toys: 3, Company: true, Manager: true, Team: 3, Languages: 3, Friends: 4})
	DB.Select("Account", "Toys", "Manager", "ManagerID", "Languages", "Name", "CreatedAt", "Age", "Active").Create(&user)

	var user2 User
	DB.Preload("Account").Preload("Pets").Preload("Toys").Preload("Company").Preload("Manager").Preload("Team").Preload("Languages").Preload("Friends").First(&user2, user.ID)

	user.Birthday = nil
	user.Pets = nil
	user.Company = Company{}
	user.Team = nil
	user.Friends = nil

	CheckUser(t, user2, user)
}

func TestOmitWithCreate(t *testing.T) {
	user := *GetUser("omit_create", Config{Account: true, Pets: 3, Toys: 3, Company: true, Manager: true, Team: 3, Languages: 3, Friends: 4})
	DB.Omit("Account", "Toys", "Manager", "Birthday").Create(&user)

	var result User
	DB.Preload("Account").Preload("Pets").Preload("Toys").Preload("Company").Preload("Manager").Preload("Team").Preload("Languages").Preload("Friends").First(&result, user.ID)

	user.Birthday = nil
	user.Account = Account{}
	user.Toys = nil
	user.Manager = nil

	CheckUser(t, result, user)

	user2 := *GetUser("omit_create", Config{Account: true, Pets: 3, Toys: 3, Company: true, Manager: true, Team: 3, Languages: 3, Friends: 4})
	DB.Omit(clause.Associations).Create(&user2)

	var result2 User
	DB.Preload(clause.Associations).First(&result2, user2.ID)

	user2.Account = Account{}
	user2.Toys = nil
	user2.Manager = nil
	user2.Company = Company{}
	user2.Pets = nil
	user2.Team = nil
	user2.Languages = nil
	user2.Friends = nil

	CheckUser(t, result2, user2)
}

func TestFirstOrCreateNotExistsTable(t *testing.T) {
	company := Company{Name: "first_or_create_if_not_exists_table"}
	if err := DB.Table("not_exists").FirstOrCreate(&company).Error; err == nil {
		t.Errorf("not exists table, but err is nil")
	}
}

func TestFirstOrCreateWithPrimaryKey(t *testing.T) {
	company := Company{ID: 100, Name: "company100_with_primarykey"}
	DB.FirstOrCreate(&company)

	if company.ID != 100 {
		t.Errorf("invalid primary key after creating, got %v", company.ID)
	}

	companies := []Company{
		{ID: 101, Name: "company101_with_primarykey"},
		{ID: 102, Name: "company102_with_primarykey"},
	}
	DB.Create(&companies)

	if companies[0].ID != 101 || companies[1].ID != 102 {
		t.Errorf("invalid primary key after creating, got %v, %v", companies[0].ID, companies[1].ID)
	}
}

func TestCreateFromSubQuery(t *testing.T) {
	user := User{Name: "jinzhu"}

	DB.Create(&user)

	subQuery := DB.Table("users").Where("name=?", user.Name).Select("id")

	result := DB.Session(&gorm.Session{DryRun: true}).Model(&Pet{}).Create([]map[string]interface{}{
		{
			"name":    "cat",
			"user_id": gorm.Expr("(?)", DB.Table("(?) as tmp", subQuery).Select("@uid:=id")),
		},
		{
			"name":    "dog",
			"user_id": gorm.Expr("@uid"),
		},
	})

	if !regexp.MustCompile(`INSERT INTO .pets. \(.name.,.user_id.\) .*VALUES \(.+,\(SELECT @uid:=id FROM \(SELECT id FROM .users. WHERE name=.+\) as tmp\)\),\(.+,@uid\)`).MatchString(result.Statement.SQL.String()) {
		t.Errorf("invalid insert SQL, got %v", result.Statement.SQL.String())
	}
}

func TestCreateNilPointer(t *testing.T) {
	var user *User

	err := DB.Create(user).Error
	if err == nil || err != gorm.ErrInvalidValue {
		t.Fatalf("it is not ErrInvalidValue")
	}
}

func TestFirstOrCreateRowsAffected(t *testing.T) {
	user := User{Name: "TestFirstOrCreateRowsAffected"}

	res := DB.FirstOrCreate(&user, "name = ?", user.Name)
	if res.Error != nil || res.RowsAffected != 1 {
		t.Fatalf("first or create rows affect err:%v rows:%d", res.Error, res.RowsAffected)
	}

	res = DB.FirstOrCreate(&user, "name = ?", user.Name)
	if res.Error != nil || res.RowsAffected != 0 {
		t.Fatalf("first or create rows affect err:%v rows:%d", res.Error, res.RowsAffected)
	}
}

func TestCreateWithAutoIncrementCompositeKey(t *testing.T) {
	type CompositeKeyProduct struct {
		ProductID    int `gorm:"primaryKey;autoIncrement:true;"` // primary key
		LanguageCode int `gorm:"primaryKey;"`                    // primary key
		Code         string
		Name         string
	}

	if err := DB.Migrator().DropTable(&CompositeKeyProduct{}); err != nil {
		t.Fatalf("failed to migrate, got error %v", err)
	}
	if err := DB.AutoMigrate(&CompositeKeyProduct{}); err != nil {
		t.Fatalf("failed to migrate, got error %v", err)
	}

	prod := &CompositeKeyProduct{
		LanguageCode: 56,
		Code:         "Code56",
		Name:         "ProductName56",
	}
	if err := DB.Create(&prod).Error; err != nil {
		t.Fatalf("failed to create, got error %v", err)
	}

	newProd := &CompositeKeyProduct{}
	if err := DB.First(&newProd).Error; err != nil {
		t.Fatalf("errors happened when query: %v", err)
	} else {
		AssertObjEqual(t, newProd, prod, "ProductID", "LanguageCode", "Code", "Name")
	}
}

func TestCreateOnConflictWithDefaultNull(t *testing.T) {
<<<<<<< HEAD
	type OnConflictUser struct {
=======
	type OnConfilctUser struct {
>>>>>>> 3207ad60
		ID     string
		Name   string `gorm:"default:null"`
		Email  string
		Mobile string `gorm:"default:'133xxxx'"`
	}

	err := DB.Migrator().DropTable(&OnConflictUser{})
	AssertEqual(t, err, nil)
	err = DB.AutoMigrate(&OnConflictUser{})
	AssertEqual(t, err, nil)

	u := OnConflictUser{
		ID:     "on-conflict-user-id",
		Name:   "on-conflict-user-name",
		Email:  "on-conflict-user-email",
		Mobile: "on-conflict-user-mobile",
	}
	err = DB.Create(&u).Error
	AssertEqual(t, err, nil)

	u.Name = "on-conflict-user-name-2"
	u.Email = "on-conflict-user-email-2"
	u.Mobile = ""
	err = DB.Clauses(clause.OnConflict{UpdateAll: true}).Create(&u).Error
	AssertEqual(t, err, nil)

	var u2 OnConflictUser
	err = DB.Where("id = ?", u.ID).First(&u2).Error
	AssertEqual(t, err, nil)
	AssertEqual(t, u2.Name, "on-conflict-user-name-2")
	AssertEqual(t, u2.Email, "on-conflict-user-email-2")
	AssertEqual(t, u2.Mobile, "133xxxx")
}

<<<<<<< HEAD
func TestCreateOnConflictWithDefaultJSON(t *testing.T) {
	if DB.Dialector.Name() == "mysql" {
		t.Skip() // mysql json can't have a default value
	}
	type OnConflictValue struct {
		ID     int
		Params datatypes.JSONMap `gorm:"default:'{}'"`
	}

	err := DB.Migrator().DropTable(&OnConflictValue{})
	AssertEqual(t, err, nil)
	err = DB.AutoMigrate(&OnConflictValue{})
	AssertEqual(t, err, nil)

	v := OnConflictValue{
		Params: datatypes.JSONMap{"foo": "bar"},
	}
	err = DB.Create(&v).Error
	AssertEqual(t, err, nil)

	err = DB.Clauses(clause.OnConflict{UpdateAll: true}).Create(&OnConflictValue{
		ID:     v.ID,
		Params: datatypes.JSONMap{"foo": "new-bar"},
	}).Error
	AssertEqual(t, err, nil)

	var v2 OnConflictValue
	err = DB.Where("id = ?", v.ID).First(&v2).Error
	AssertEqual(t, err, nil)
	AssertEqual(t, v2.Params, datatypes.JSONMap{"foo": "new-bar"})
=======
func TestCreateFromMapWithoutPK(t *testing.T) {
	if !isMysql() {
		t.Skipf("This test case skipped, because of only supportting for mysql")
	}

	// case 1: one record, create from map[string]interface{}
	mapValue1 := map[string]interface{}{"name": "create_from_map_with_schema1", "age": 1}
	if err := DB.Model(&User{}).Create(mapValue1).Error; err != nil {
		t.Fatalf("failed to create data from map, got error: %v", err)
	}

	if _, ok := mapValue1["id"]; !ok {
		t.Fatal("failed to create data from map with table, returning map has no primary key")
	}

	var result1 User
	if err := DB.Where("name = ?", "create_from_map_with_schema1").First(&result1).Error; err != nil || result1.Age != 1 {
		t.Fatalf("failed to create from map, got error %v", err)
	}

	var idVal int64
	_, ok := mapValue1["id"].(uint)
	if ok {
		t.Skipf("This test case skipped, because the db supports returning")
	}

	idVal, ok = mapValue1["id"].(int64)
	if !ok {
		t.Fatal("ret result missing id")
	}

	if int64(result1.ID) != idVal {
		t.Fatal("failed to create data from map with table, @id != id")
	}

	// case2: one record, create from *map[string]interface{}
	mapValue2 := map[string]interface{}{"name": "create_from_map_with_schema2", "age": 1}
	if err := DB.Model(&User{}).Create(&mapValue2).Error; err != nil {
		t.Fatalf("failed to create data from map, got error: %v", err)
	}

	if _, ok := mapValue2["id"]; !ok {
		t.Fatal("failed to create data from map with table, returning map has no primary key")
	}

	var result2 User
	if err := DB.Where("name = ?", "create_from_map_with_schema2").First(&result2).Error; err != nil || result2.Age != 1 {
		t.Fatalf("failed to create from map, got error %v", err)
	}

	_, ok = mapValue2["id"].(uint)
	if ok {
		t.Skipf("This test case skipped, because the db supports returning")
	}

	idVal, ok = mapValue2["id"].(int64)
	if !ok {
		t.Fatal("ret result missing id")
	}

	if int64(result2.ID) != idVal {
		t.Fatal("failed to create data from map with table, @id != id")
	}

	// case 3: records
	values := []map[string]interface{}{
		{"name": "create_from_map_with_schema11", "age": 1}, {"name": "create_from_map_with_schema12", "age": 1},
	}

	beforeLen := len(values)
	if err := DB.Model(&User{}).Create(&values).Error; err != nil {
		t.Fatalf("failed to create data from map, got error: %v", err)
	}

	// mariadb with returning, values will be appended with id map
	if len(values) == beforeLen*2 {
		t.Skipf("This test case skipped, because the db supports returning")
	}

	for i := range values {
		v, ok := values[i]["id"]
		if !ok {
			t.Fatal("failed to create data from map with table, returning map has no primary key")
		}

		var result User
		if err := DB.Where("name = ?", fmt.Sprintf("create_from_map_with_schema1%d", i+1)).First(&result).Error; err != nil || result.Age != 1 {
			t.Fatalf("failed to create from map, got error %v", err)
		}
		if int64(result.ID) != v.(int64) {
			t.Fatal("failed to create data from map with table, @id != id")
		}
	}
}

func TestCreateFromMapWithTable(t *testing.T) {
	if !isMysql() {
		t.Skipf("This test case skipped, because of only supportting for mysql")
	}
	tableDB := DB.Table("`users`")

	// case 1: create from map[string]interface{}
	record := map[string]interface{}{"`name`": "create_from_map_with_table", "`age`": 18}
	if err := tableDB.Create(record).Error; err != nil {
		t.Fatalf("failed to create data from map with table, got error: %v", err)
	}

	if _, ok := record["@id"]; !ok {
		t.Fatal("failed to create data from map with table, returning map has no key '@id'")
	}

	var res map[string]interface{}
	if err := tableDB.Select([]string{"id", "name", "age"}).Where("name = ?", "create_from_map_with_table").Find(&res).Error; err != nil || res["age"] != int64(18) {
		t.Fatalf("failed to create from map, got error %v", err)
	}

	if int64(res["id"].(uint64)) != record["@id"] {
		t.Fatal("failed to create data from map with table, @id != id")
	}

	// case 2: create from *map[string]interface{}
	record1 := map[string]interface{}{"name": "create_from_map_with_table_1", "age": 18}
	tableDB2 := DB.Table("users")
	if err := tableDB2.Create(&record1).Error; err != nil {
		t.Fatalf("failed to create data from map, got error: %v", err)
	}
	if _, ok := record1["@id"]; !ok {
		t.Fatal("failed to create data from map with table, returning map has no key '@id'")
	}

	var res1 map[string]interface{}
	if err := tableDB2.Select([]string{"id", "name", "age"}).Where("name = ?", "create_from_map_with_table_1").Find(&res1).Error; err != nil || res1["age"] != int64(18) {
		t.Fatalf("failed to create from map, got error %v", err)
	}

	if int64(res1["id"].(uint64)) != record1["@id"] {
		t.Fatal("failed to create data from map with table, @id != id")
	}

	// case 3: create from []map[string]interface{}
	records := []map[string]interface{}{
		{"name": "create_from_map_with_table_2", "age": 19},
		{"name": "create_from_map_with_table_3", "age": 20},
	}

	tableDB = DB.Table("users")
	if err := tableDB.Create(&records).Error; err != nil {
		t.Fatalf("failed to create data from slice of map, got error: %v", err)
	}

	if _, ok := records[0]["@id"]; !ok {
		t.Fatal("failed to create data from map with table, returning map has no key '@id'")
	}

	if _, ok := records[1]["@id"]; !ok {
		t.Fatal("failed to create data from map with table, returning map has no key '@id'")
	}

	var res2 map[string]interface{}
	if err := tableDB.Select([]string{"id", "name", "age"}).Where("name = ?", "create_from_map_with_table_2").Find(&res2).Error; err != nil || res2["age"] != int64(19) {
		t.Fatalf("failed to query data after create from slice of map, got error %v", err)
	}

	var res3 map[string]interface{}
	if err := DB.Table("users").Select([]string{"id", "name", "age"}).Where("name = ?", "create_from_map_with_table_3").Find(&res3).Error; err != nil || res3["age"] != int64(20) {
		t.Fatalf("failed to query data after create from slice of map, got error %v", err)
	}

	if int64(res2["id"].(uint64)) != records[0]["@id"] {
		t.Fatal("failed to create data from map with table, @id != id")
	}

	if int64(res3["id"].(uint64)) != records[1]["@id"] {
		t.Fatal("failed to create data from map with table, @id != id")
	}
>>>>>>> 3207ad60
}<|MERGE_RESOLUTION|>--- conflicted
+++ resolved
@@ -583,11 +583,7 @@
 }
 
 func TestCreateOnConflictWithDefaultNull(t *testing.T) {
-<<<<<<< HEAD
 	type OnConflictUser struct {
-=======
-	type OnConfilctUser struct {
->>>>>>> 3207ad60
 		ID     string
 		Name   string `gorm:"default:null"`
 		Email  string
@@ -622,7 +618,6 @@
 	AssertEqual(t, u2.Mobile, "133xxxx")
 }
 
-<<<<<<< HEAD
 func TestCreateOnConflictWithDefaultJSON(t *testing.T) {
 	if DB.Dialector.Name() == "mysql" {
 		t.Skip() // mysql json can't have a default value
@@ -653,7 +648,8 @@
 	err = DB.Where("id = ?", v.ID).First(&v2).Error
 	AssertEqual(t, err, nil)
 	AssertEqual(t, v2.Params, datatypes.JSONMap{"foo": "new-bar"})
-=======
+}
+
 func TestCreateFromMapWithoutPK(t *testing.T) {
 	if !isMysql() {
 		t.Skipf("This test case skipped, because of only supportting for mysql")
@@ -829,5 +825,4 @@
 	if int64(res3["id"].(uint64)) != records[1]["@id"] {
 		t.Fatal("failed to create data from map with table, @id != id")
 	}
->>>>>>> 3207ad60
 }