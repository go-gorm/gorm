--- conflicted
+++ resolved
@@ -548,7 +548,6 @@
 	}
 }
 
-<<<<<<< HEAD
 func TestCreateWithAutoIncrementCompositeKey(t *testing.T) {
 	type CompositeKeyProduct struct {
 		ProductID    int `gorm:"primaryKey;autoIncrement:true;"` // primary key
@@ -576,7 +575,8 @@
 	} else {
 		AssertObjEqual(t, newProd, prod, "ProductID", "LanguageCode", "Code", "Name")
 	}
-=======
+}
+
 func TestCreateOnConfilctWithDefalutNull(t *testing.T) {
 	type OnConfilctUser struct {
 		ID     string
@@ -611,5 +611,4 @@
 	AssertEqual(t, u2.Name, "on-confilct-user-name-2")
 	AssertEqual(t, u2.Email, "on-confilct-user-email-2")
 	AssertEqual(t, u2.Mobile, "133xxxx")
->>>>>>> 1643a362
 }