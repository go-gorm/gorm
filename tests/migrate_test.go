package tests_test

import (
	"fmt"
	"math/rand"
	"reflect"
	"strings"
	"testing"
	"time"

	"gorm.io/driver/mysql"
	"gorm.io/driver/postgres"
	"gorm.io/driver/sqlite"
	"gorm.io/driver/sqlserver"
	"gorm.io/gorm"
	"gorm.io/gorm/schema"
	. "gorm.io/gorm/utils/tests"
)

func TestMigrate(t *testing.T) {
	allModels := []interface{}{&User{}, &Account{}, &Pet{}, &Company{}, &Toy{}, &Language{}}
	rand.Seed(time.Now().UnixNano())
	rand.Shuffle(len(allModels), func(i, j int) { allModels[i], allModels[j] = allModels[j], allModels[i] })
	DB.Migrator().DropTable("user_speaks", "user_friends", "ccc")

	if err := DB.Migrator().DropTable(allModels...); err != nil {
		t.Fatalf("Failed to drop table, got error %v", err)
	}

	if err := DB.AutoMigrate(allModels...); err != nil {
		t.Fatalf("Failed to auto migrate, but got error %v", err)
	}

	if tables, err := DB.Migrator().GetTables(); err != nil {
		t.Fatalf("Failed to get database all tables, but got error %v", err)
	} else {
		for _, t1 := range []string{"users", "accounts", "pets", "companies", "toys", "languages"} {
			hasTable := false
			for _, t2 := range tables {
				if t2 == t1 {
					hasTable = true
					break
				}
			}
			if !hasTable {
				t.Fatalf("Failed to get table %v when GetTables", t1)
			}
		}
	}

	for _, m := range allModels {
		if !DB.Migrator().HasTable(m) {
			t.Fatalf("Failed to create table for %#v", m)
		}
	}

	DB.Scopes(func(db *gorm.DB) *gorm.DB {
		return db.Table("ccc")
	}).Migrator().CreateTable(&Company{})

	if !DB.Migrator().HasTable("ccc") {
		t.Errorf("failed to create table ccc")
	}

	for _, indexes := range [][2]string{
		{"user_speaks", "fk_user_speaks_user"},
		{"user_speaks", "fk_user_speaks_language"},
		{"user_friends", "fk_user_friends_user"},
		{"user_friends", "fk_user_friends_friends"},
		{"accounts", "fk_users_account"},
		{"users", "fk_users_team"},
		{"users", "fk_users_company"},
	} {
		if !DB.Migrator().HasConstraint(indexes[0], indexes[1]) {
			t.Fatalf("Failed to find index for many2many for %v %v", indexes[0], indexes[1])
		}
	}
}

func TestAutoMigrateSelfReferential(t *testing.T) {
	type MigratePerson struct {
		ID        uint
		Name      string
		ManagerID *uint
		Manager   *MigratePerson
	}

	DB.Migrator().DropTable(&MigratePerson{})

	if err := DB.AutoMigrate(&MigratePerson{}); err != nil {
		t.Fatalf("Failed to auto migrate, but got error %v", err)
	}

	if !DB.Migrator().HasConstraint("migrate_people", "fk_migrate_people_manager") {
		t.Fatalf("Failed to find has one constraint between people and managers")
	}
}

func TestSmartMigrateColumn(t *testing.T) {
	fullSupported := map[string]bool{"mysql": true, "postgres": true}[DB.Dialector.Name()]

	type UserMigrateColumn struct {
		ID       uint
		Name     string
		Salary   float64
		Birthday time.Time `gorm:"precision:4"`
	}

	DB.Migrator().DropTable(&UserMigrateColumn{})

	DB.AutoMigrate(&UserMigrateColumn{})

	type UserMigrateColumn2 struct {
		ID                  uint
		Name                string    `gorm:"size:128"`
		Salary              float64   `gorm:"precision:2"`
		Birthday            time.Time `gorm:"precision:2"`
		NameIgnoreMigration string    `gorm:"size:100"`
	}

	if err := DB.Table("user_migrate_columns").AutoMigrate(&UserMigrateColumn2{}); err != nil {
		t.Fatalf("failed to auto migrate, got error: %v", err)
	}

	columnTypes, err := DB.Table("user_migrate_columns").Migrator().ColumnTypes(&UserMigrateColumn{})
	if err != nil {
		t.Fatalf("failed to get column types, got error: %v", err)
	}

	for _, columnType := range columnTypes {
		switch columnType.Name() {
		case "name":
			if length, _ := columnType.Length(); (fullSupported || length != 0) && length != 128 {
				t.Fatalf("name's length should be 128, but got %v", length)
			}
		case "salary":
			if precision, o, _ := columnType.DecimalSize(); (fullSupported || precision != 0) && precision != 2 {
				t.Fatalf("salary's precision should be 2, but got %v %v", precision, o)
			}
		case "birthday":
			if precision, _, _ := columnType.DecimalSize(); (fullSupported || precision != 0) && precision != 2 {
				t.Fatalf("birthday's precision should be 2, but got %v", precision)
			}
		}
	}

	type UserMigrateColumn3 struct {
		ID                  uint
		Name                string    `gorm:"size:256"`
		Salary              float64   `gorm:"precision:3"`
		Birthday            time.Time `gorm:"precision:3"`
		NameIgnoreMigration string    `gorm:"size:128;-:migration"`
	}

	if err := DB.Table("user_migrate_columns").AutoMigrate(&UserMigrateColumn3{}); err != nil {
		t.Fatalf("failed to auto migrate, got error: %v", err)
	}

	columnTypes, err = DB.Table("user_migrate_columns").Migrator().ColumnTypes(&UserMigrateColumn{})
	if err != nil {
		t.Fatalf("failed to get column types, got error: %v", err)
	}

	for _, columnType := range columnTypes {
		switch columnType.Name() {
		case "name":
			if length, _ := columnType.Length(); (fullSupported || length != 0) && length != 256 {
				t.Fatalf("name's length should be 128, but got %v", length)
			}
		case "salary":
			if precision, _, _ := columnType.DecimalSize(); (fullSupported || precision != 0) && precision != 3 {
				t.Fatalf("salary's precision should be 2, but got %v", precision)
			}
		case "birthday":
			if precision, _, _ := columnType.DecimalSize(); (fullSupported || precision != 0) && precision != 3 {
				t.Fatalf("birthday's precision should be 2, but got %v", precision)
			}
		case "name_ignore_migration":
			if length, _ := columnType.Length(); (fullSupported || length != 0) && length != 100 {
				t.Fatalf("name_ignore_migration's length should still be 100 but got %v", length)
			}
		}
	}
}

func TestMigrateWithColumnComment(t *testing.T) {
	type UserWithColumnComment struct {
		gorm.Model
		Name string `gorm:"size:111;comment:this is a 字段"`
	}

	if err := DB.Migrator().DropTable(&UserWithColumnComment{}); err != nil {
		t.Fatalf("Failed to drop table, got error %v", err)
	}

	if err := DB.AutoMigrate(&UserWithColumnComment{}); err != nil {
		t.Fatalf("Failed to auto migrate, but got error %v", err)
	}
}

func TestMigrateWithIndexComment(t *testing.T) {
	if DB.Dialector.Name() != "mysql" {
		t.Skip()
	}

	type UserWithIndexComment struct {
		gorm.Model
		Name string `gorm:"size:111;index:,comment:这是一个index"`
	}

	if err := DB.Migrator().DropTable(&UserWithIndexComment{}); err != nil {
		t.Fatalf("Failed to drop table, got error %v", err)
	}

	if err := DB.AutoMigrate(&UserWithIndexComment{}); err != nil {
		t.Fatalf("Failed to auto migrate, but got error %v", err)
	}
}

func TestMigrateWithUniqueIndex(t *testing.T) {
	type UserWithUniqueIndex struct {
		ID   int
		Name string    `gorm:"size:20;index:idx_name,unique"`
		Date time.Time `gorm:"index:idx_name,unique"`
	}

	DB.Migrator().DropTable(&UserWithUniqueIndex{})
	if err := DB.AutoMigrate(&UserWithUniqueIndex{}); err != nil {
		t.Fatalf("failed to migrate, got %v", err)
	}

	if !DB.Migrator().HasIndex(&UserWithUniqueIndex{}, "idx_name") {
		t.Errorf("Failed to find created index")
	}
}

func TestMigrateTable(t *testing.T) {
	type TableStruct struct {
		gorm.Model
		Name string
	}

	DB.Migrator().DropTable(&TableStruct{})
	DB.AutoMigrate(&TableStruct{})

	if !DB.Migrator().HasTable(&TableStruct{}) {
		t.Fatalf("should found created table")
	}

	type NewTableStruct struct {
		gorm.Model
		Name string
	}

	if err := DB.Migrator().RenameTable(&TableStruct{}, &NewTableStruct{}); err != nil {
		t.Fatalf("Failed to rename table, got error %v", err)
	}

	if !DB.Migrator().HasTable("new_table_structs") {
		t.Fatal("should found renamed table")
	}

	DB.Migrator().DropTable("new_table_structs")

	if DB.Migrator().HasTable(&NewTableStruct{}) {
		t.Fatal("should not found dropped table")
	}
}

func TestMigrateWithQuotedIndex(t *testing.T) {
	if DB.Dialector.Name() != "mysql" {
		t.Skip()
	}

	type QuotedIndexStruct struct {
		gorm.Model
		Name string `gorm:"size:255;index:AS"` // AS is one of MySQL reserved words
	}

	if err := DB.Migrator().DropTable(&QuotedIndexStruct{}); err != nil {
		t.Fatalf("Failed to drop table, got error %v", err)
	}

	if err := DB.AutoMigrate(&QuotedIndexStruct{}); err != nil {
		t.Fatalf("Failed to auto migrate, but got error %v", err)
	}
}

func TestMigrateIndexes(t *testing.T) {
	type IndexStruct struct {
		gorm.Model
		Name string `gorm:"size:255;index"`
	}

	DB.Migrator().DropTable(&IndexStruct{})
	DB.AutoMigrate(&IndexStruct{})

	if err := DB.Migrator().DropIndex(&IndexStruct{}, "Name"); err != nil {
		t.Fatalf("Failed to drop index for user's name, got err %v", err)
	}

	if err := DB.Migrator().CreateIndex(&IndexStruct{}, "Name"); err != nil {
		t.Fatalf("Got error when tried to create index: %+v", err)
	}

	if !DB.Migrator().HasIndex(&IndexStruct{}, "Name") {
		t.Fatalf("Failed to find index for user's name")
	}

	if err := DB.Migrator().DropIndex(&IndexStruct{}, "Name"); err != nil {
		t.Fatalf("Failed to drop index for user's name, got err %v", err)
	}

	if DB.Migrator().HasIndex(&IndexStruct{}, "Name") {
		t.Fatalf("Should not find index for user's name after delete")
	}

	if err := DB.Migrator().CreateIndex(&IndexStruct{}, "Name"); err != nil {
		t.Fatalf("Got error when tried to create index: %+v", err)
	}

	if err := DB.Migrator().RenameIndex(&IndexStruct{}, "idx_index_structs_name", "idx_users_name_1"); err != nil {
		t.Fatalf("no error should happen when rename index, but got %v", err)
	}

	if !DB.Migrator().HasIndex(&IndexStruct{}, "idx_users_name_1") {
		t.Fatalf("Should find index for user's name after rename")
	}

	if err := DB.Migrator().DropIndex(&IndexStruct{}, "idx_users_name_1"); err != nil {
		t.Fatalf("Failed to drop index for user's name, got err %v", err)
	}

	if DB.Migrator().HasIndex(&IndexStruct{}, "idx_users_name_1") {
		t.Fatalf("Should not find index for user's name after delete")
	}
}

func TestMigrateColumns(t *testing.T) {
	sqlite := DB.Dialector.Name() == "sqlite"
	sqlserver := DB.Dialector.Name() == "sqlserver"

	type ColumnStruct struct {
		gorm.Model
		Name  string
		Age   int    `gorm:"default:18;comment:my age"`
		Code  string `gorm:"unique;comment:my code;"`
		Code2 string
		Code3 string `gorm:"unique"`
	}

	DB.Migrator().DropTable(&ColumnStruct{})

	if err := DB.AutoMigrate(&ColumnStruct{}); err != nil {
		t.Errorf("Failed to migrate, got %v", err)
	}

	type ColumnStruct2 struct {
		gorm.Model
		Name  string `gorm:"size:100"`
		Code  string `gorm:"unique;comment:my code2;default:hello"`
		Code2 string `gorm:"unique"`
		// Code3 string
	}

	if err := DB.Table("column_structs").Migrator().AlterColumn(&ColumnStruct{}, "Name"); err != nil {
		t.Fatalf("no error should happened when alter column, but got %v", err)
	}

	if err := DB.Table("column_structs").AutoMigrate(&ColumnStruct2{}); err != nil {
		t.Fatalf("no error should happened when auto migrate column, but got %v", err)
	}

	if columnTypes, err := DB.Migrator().ColumnTypes(&ColumnStruct{}); err != nil {
		t.Fatalf("no error should returns for ColumnTypes")
	} else {
		stmt := &gorm.Statement{DB: DB}
		stmt.Parse(&ColumnStruct2{})

		for _, columnType := range columnTypes {
			switch columnType.Name() {
			case "id":
				if v, ok := columnType.PrimaryKey(); !ok || !v {
					t.Fatalf("column id primary key should be correct, name: %v, column: %#v", columnType.Name(), columnType)
				}
			case "name":
				dataType := DB.Dialector.DataTypeOf(stmt.Schema.LookUpField(columnType.Name()))
				if !strings.Contains(strings.ToUpper(dataType), strings.ToUpper(columnType.DatabaseTypeName())) {
					t.Fatalf("column name type should be correct, name: %v, length: %v, expects: %v, column: %#v", columnType.Name(), columnType.DatabaseTypeName(), dataType, columnType)
				}
				if length, ok := columnType.Length(); !sqlite && (!ok || length != 100) {
					t.Fatalf("column name length should be correct, name: %v, length: %v, expects: %v, column: %#v", columnType.Name(), length, 100, columnType)
				}
			case "age":
				if v, ok := columnType.DefaultValue(); !ok || v != "18" {
					t.Fatalf("column age default value should be correct, name: %v, column: %#v", columnType.Name(), columnType)
				}
				if v, ok := columnType.Comment(); !sqlite && !sqlserver && (!ok || v != "my age") {
					t.Fatalf("column age comment should be correct, name: %v, column: %#v", columnType.Name(), columnType)
				}
			case "code":
				if v, ok := columnType.Unique(); !ok || !v {
					t.Fatalf("column code unique should be correct, name: %v, column: %#v", columnType.Name(), columnType)
				}
				if v, ok := columnType.DefaultValue(); !sqlserver && (!ok || v != "hello") {
					t.Fatalf("column code default value should be correct, name: %v, column: %#v", columnType.Name(), columnType)
				}
				if v, ok := columnType.Comment(); !sqlite && !sqlserver && (!ok || v != "my code2") {
					t.Fatalf("column code comment should be correct, name: %v, column: %#v", columnType.Name(), columnType)
				}
			case "code2":
				if v, ok := columnType.Unique(); !sqlserver && (!ok || !v) {
					t.Fatalf("column code2 unique should be correct, name: %v, column: %#v", columnType.Name(), columnType)
				}
			case "code3":
				// TODO
				// if v, ok := columnType.Unique(); !ok || v {
				// 	t.Fatalf("column code unique should be correct, name: %v, column: %#v", columnType.Name(), columnType)
				// }
			}
		}
	}

	type NewColumnStruct struct {
		gorm.Model
		Name    string
		NewName string
	}

	if err := DB.Table("column_structs").Migrator().AddColumn(&NewColumnStruct{}, "NewName"); err != nil {
		t.Fatalf("Failed to add column, got %v", err)
	}

	if !DB.Table("column_structs").Migrator().HasColumn(&NewColumnStruct{}, "NewName") {
		t.Fatalf("Failed to find added column")
	}

	if err := DB.Table("column_structs").Migrator().DropColumn(&NewColumnStruct{}, "NewName"); err != nil {
		t.Fatalf("Failed to add column, got %v", err)
	}

	if DB.Table("column_structs").Migrator().HasColumn(&NewColumnStruct{}, "NewName") {
		t.Fatalf("Found deleted column")
	}

	if err := DB.Table("column_structs").Migrator().AddColumn(&NewColumnStruct{}, "NewName"); err != nil {
		t.Fatalf("Failed to add column, got %v", err)
	}

	if err := DB.Table("column_structs").Migrator().RenameColumn(&NewColumnStruct{}, "NewName", "new_new_name"); err != nil {
		t.Fatalf("Failed to add column, got %v", err)
	}

	if !DB.Table("column_structs").Migrator().HasColumn(&NewColumnStruct{}, "new_new_name") {
		t.Fatalf("Failed to found renamed column")
	}

	if err := DB.Table("column_structs").Migrator().DropColumn(&NewColumnStruct{}, "new_new_name"); err != nil {
		t.Fatalf("Failed to add column, got %v", err)
	}

	if DB.Table("column_structs").Migrator().HasColumn(&NewColumnStruct{}, "new_new_name") {
		t.Fatalf("Found deleted column")
	}
}

func TestMigrateConstraint(t *testing.T) {
	names := []string{"Account", "fk_users_account", "Pets", "fk_users_pets", "Company", "fk_users_company", "Team", "fk_users_team", "Languages", "fk_users_languages"}

	for _, name := range names {
		if !DB.Migrator().HasConstraint(&User{}, name) {
			DB.Migrator().CreateConstraint(&User{}, name)
		}

		if err := DB.Migrator().DropConstraint(&User{}, name); err != nil {
			t.Fatalf("failed to drop constraint %v, got error %v", name, err)
		}

		if DB.Migrator().HasConstraint(&User{}, name) {
			t.Fatalf("constraint %v should been deleted", name)
		}

		if err := DB.Migrator().CreateConstraint(&User{}, name); err != nil {
			t.Fatalf("failed to create constraint %v, got error %v", name, err)
		}

		if !DB.Migrator().HasConstraint(&User{}, name) {
			t.Fatalf("failed to found constraint %v", name)
		}
	}
}

type DynamicUser struct {
	gorm.Model
	Name      string
	CompanyID string `gorm:"index"`
}

// To test auto migrate crate indexes for dynamic table name
// https://github.com/go-gorm/gorm/issues/4752
func TestMigrateIndexesWithDynamicTableName(t *testing.T) {
	// Create primary table
	if err := DB.AutoMigrate(&DynamicUser{}); err != nil {
		t.Fatalf("AutoMigrate create table error: %#v", err)
	}

	// Create sub tables
	for _, v := range []string{"01", "02", "03"} {
		tableName := "dynamic_users_" + v
		m := DB.Scopes(func(db *gorm.DB) *gorm.DB {
			return db.Table(tableName)
		}).Migrator()

		if err := m.AutoMigrate(&DynamicUser{}); err != nil {
			t.Fatalf("AutoMigrate create table error: %#v", err)
		}

		if !m.HasTable(tableName) {
			t.Fatalf("AutoMigrate expected %#v exist, but not.", tableName)
		}

		if !m.HasIndex(&DynamicUser{}, "CompanyID") {
			t.Fatalf("Should have index on %s", "CompanyI.")
		}

		if !m.HasIndex(&DynamicUser{}, "DeletedAt") {
			t.Fatalf("Should have index on deleted_at.")
		}
	}
}

// check column order after migration, flaky test
// https://github.com/go-gorm/gorm/issues/4351
func TestMigrateColumnOrder(t *testing.T) {
	type UserMigrateColumn struct {
		ID uint
	}
	DB.Migrator().DropTable(&UserMigrateColumn{})
	DB.AutoMigrate(&UserMigrateColumn{})

	type UserMigrateColumn2 struct {
		ID  uint
		F1  string
		F2  string
		F3  string
		F4  string
		F5  string
		F6  string
		F7  string
		F8  string
		F9  string
		F10 string
		F11 string
		F12 string
		F13 string
		F14 string
		F15 string
		F16 string
		F17 string
		F18 string
		F19 string
		F20 string
		F21 string
		F22 string
		F23 string
		F24 string
		F25 string
		F26 string
		F27 string
		F28 string
		F29 string
		F30 string
		F31 string
		F32 string
		F33 string
		F34 string
		F35 string
	}
	if err := DB.Table("user_migrate_columns").AutoMigrate(&UserMigrateColumn2{}); err != nil {
		t.Fatalf("failed to auto migrate, got error: %v", err)
	}

	columnTypes, err := DB.Table("user_migrate_columns").Migrator().ColumnTypes(&UserMigrateColumn2{})
	if err != nil {
		t.Fatalf("failed to get column types, got error: %v", err)
	}
	typ := reflect.Indirect(reflect.ValueOf(&UserMigrateColumn2{})).Type()
	numField := typ.NumField()
	if numField != len(columnTypes) {
		t.Fatalf("column's number not match struct and ddl, %d != %d", numField, len(columnTypes))
	}
	namer := schema.NamingStrategy{}
	for i := 0; i < numField; i++ {
		expectName := namer.ColumnName("", typ.Field(i).Name)
		if columnTypes[i].Name() != expectName {
			t.Fatalf("column order not match struct and ddl, idx %d: %s != %s",
				i, columnTypes[i].Name(), expectName)
		}
	}
}

// https://github.com/go-gorm/gorm/issues/5047
func TestMigrateSerialColumn(t *testing.T) {
	if DB.Dialector.Name() != "postgres" {
		return
	}

	type Event struct {
		ID  uint `gorm:"primarykey"`
		UID uint32
	}

	type Event1 struct {
		ID  uint   `gorm:"primarykey"`
		UID uint32 `gorm:"not null;autoIncrement"`
	}

	type Event2 struct {
		ID  uint   `gorm:"primarykey"`
		UID uint16 `gorm:"not null;autoIncrement"`
	}

	var err error
	err = DB.Migrator().DropTable(&Event{})
	if err != nil {
		t.Errorf("DropTable err:%v", err)
	}

	// create sequence
	err = DB.Table("events").AutoMigrate(&Event1{})
	if err != nil {
		t.Errorf("AutoMigrate err:%v", err)
	}

	// delete sequence
	err = DB.Table("events").AutoMigrate(&Event{})
	if err != nil {
		t.Errorf("AutoMigrate err:%v", err)
	}

	// update sequence
	err = DB.Table("events").AutoMigrate(&Event1{})
	if err != nil {
		t.Errorf("AutoMigrate err:%v", err)
	}
	err = DB.Table("events").AutoMigrate(&Event2{})
	if err != nil {
		t.Errorf("AutoMigrate err:%v", err)
	}

	DB.Table("events").Save(&Event2{})
	DB.Table("events").Save(&Event2{})
	DB.Table("events").Save(&Event2{})

	events := make([]*Event, 0)
	DB.Table("events").Find(&events)

	AssertEqual(t, 3, len(events))
	for _, v := range events {
		AssertEqual(t, v.ID, v.UID)
	}
}

// https://github.com/go-gorm/gorm/issues/5300
func TestMigrateWithSpecialName(t *testing.T) {
	var err error
	err = DB.AutoMigrate(&Coupon{})
	if err != nil {
		t.Fatalf("AutoMigrate err:%v", err)
	}
	err = DB.Table("coupon_product_1").AutoMigrate(&CouponProduct{})
	if err != nil {
		t.Fatalf("AutoMigrate err:%v", err)
	}
	err = DB.Table("coupon_product_2").AutoMigrate(&CouponProduct{})
	if err != nil {
		t.Fatalf("AutoMigrate err:%v", err)
	}

	AssertEqual(t, true, DB.Migrator().HasTable("coupons"))
	AssertEqual(t, true, DB.Migrator().HasTable("coupon_product_1"))
	AssertEqual(t, true, DB.Migrator().HasTable("coupon_product_2"))
}

// https://github.com/go-gorm/gorm/issues/5320
func TestPrimarykeyID(t *testing.T) {
	if DB.Dialector.Name() != "postgres" {
		return
	}

	type MissPKLanguage struct {
		ID   string `gorm:"type:uuid;default:uuid_generate_v4()"`
		Name string
	}

	type MissPKUser struct {
		ID              string           `gorm:"type:uuid;default:uuid_generate_v4()"`
		MissPKLanguages []MissPKLanguage `gorm:"many2many:miss_pk_user_languages;"`
	}

	var err error
	err = DB.Migrator().DropTable(&MissPKUser{}, &MissPKLanguage{})
	if err != nil {
		t.Fatalf("DropTable err:%v", err)
	}

	DB.Exec(`CREATE EXTENSION IF NOT EXISTS "uuid-ossp";`)

	err = DB.AutoMigrate(&MissPKUser{}, &MissPKLanguage{})
	if err != nil {
		t.Fatalf("AutoMigrate err:%v", err)
	}

	// patch
	err = DB.AutoMigrate(&MissPKUser{}, &MissPKLanguage{})
	if err != nil {
		t.Fatalf("AutoMigrate err:%v", err)
	}
}

func TestUniqueColumn(t *testing.T) {
	if DB.Dialector.Name() != "mysql" {
		return
	}

	type UniqueTest struct {
		ID   string `gorm:"primary_key"`
		Name string `gorm:"unique"`
	}

	type UniqueTest2 struct {
		ID   string `gorm:"primary_key"`
		Name string `gorm:"unique;default:NULL"`
	}

	type UniqueTest3 struct {
		ID   string `gorm:"primary_key"`
		Name string `gorm:"unique;default:''"`
	}

	type UniqueTest4 struct {
		ID   string `gorm:"primary_key"`
		Name string `gorm:"unique;default:'123'"`
	}

	var err error
	err = DB.Migrator().DropTable(&UniqueTest{})
	if err != nil {
		t.Errorf("DropTable err:%v", err)
	}

	err = DB.AutoMigrate(&UniqueTest{})
	if err != nil {
		t.Fatalf("AutoMigrate err:%v", err)
	}

	// null -> null
	err = DB.AutoMigrate(&UniqueTest{})
	if err != nil {
		t.Fatalf("AutoMigrate err:%v", err)
	}

	ct, err := findColumnType(&UniqueTest{}, "name")
	if err != nil {
		t.Fatalf("findColumnType err:%v", err)
	}

	value, ok := ct.DefaultValue()
	AssertEqual(t, "", value)
	AssertEqual(t, false, ok)

	// null -> null
	err = DB.Table("unique_tests").AutoMigrate(&UniqueTest2{})
	if err != nil {
		t.Fatalf("AutoMigrate err:%v", err)
	}

	// not trigger alert column
	AssertEqual(t, true, DB.Migrator().HasIndex(&UniqueTest{}, "name"))
	AssertEqual(t, false, DB.Migrator().HasIndex(&UniqueTest{}, "name_1"))
	AssertEqual(t, false, DB.Migrator().HasIndex(&UniqueTest{}, "name_2"))

	ct, err = findColumnType(&UniqueTest{}, "name")
	if err != nil {
		t.Fatalf("findColumnType err:%v", err)
	}

	value, ok = ct.DefaultValue()
	AssertEqual(t, "", value)
	AssertEqual(t, false, ok)

	// null -> empty string
	err = DB.Table("unique_tests").AutoMigrate(&UniqueTest3{})
	if err != nil {
		t.Fatalf("AutoMigrate err:%v", err)
	}

	ct, err = findColumnType(&UniqueTest{}, "name")
	if err != nil {
		t.Fatalf("findColumnType err:%v", err)
	}

	value, ok = ct.DefaultValue()
	AssertEqual(t, "", value)
	AssertEqual(t, true, ok)

	//  empty string -> 123
	err = DB.Table("unique_tests").AutoMigrate(&UniqueTest4{})
	if err != nil {
		t.Fatalf("AutoMigrate err:%v", err)
	}

	ct, err = findColumnType(&UniqueTest{}, "name")
	if err != nil {
		t.Fatalf("findColumnType err:%v", err)
	}

	value, ok = ct.DefaultValue()
	AssertEqual(t, "123", value)
	AssertEqual(t, true, ok)

	//  123 -> null
	err = DB.Table("unique_tests").AutoMigrate(&UniqueTest2{})
	if err != nil {
		t.Fatalf("AutoMigrate err:%v", err)
	}

	ct, err = findColumnType(&UniqueTest{}, "name")
	if err != nil {
		t.Fatalf("findColumnType err:%v", err)
	}

	value, ok = ct.DefaultValue()
	AssertEqual(t, "", value)
	AssertEqual(t, false, ok)
}

func findColumnType(dest interface{}, columnName string) (
	foundColumn gorm.ColumnType, err error,
) {
	columnTypes, err := DB.Migrator().ColumnTypes(dest)
	if err != nil {
		err = fmt.Errorf("ColumnTypes err:%v", err)
		return
	}

	for _, c := range columnTypes {
		if c.Name() == columnName {
			foundColumn = c
			break
		}
	}
	return
}

func TestInvalidCachedPlan(t *testing.T) {
	if DB.Dialector.Name() != "postgres" {
		return
	}

	db, err := gorm.Open(postgres.Open(postgresDSN), &gorm.Config{})
	if err != nil {
		t.Errorf("Open err:%v", err)
	}

	type Object1 struct{}
	type Object2 struct {
		Field1 string
	}
	type Object3 struct {
		Field2 string
	}
	db.Migrator().DropTable("objects")

	err = db.Table("objects").AutoMigrate(&Object1{})
	if err != nil {
		t.Errorf("AutoMigrate err:%v", err)
	}

	err = db.Table("objects").AutoMigrate(&Object2{})
	if err != nil {
		t.Errorf("AutoMigrate err:%v", err)
	}

	err = db.Table("objects").AutoMigrate(&Object3{})
	if err != nil {
		t.Errorf("AutoMigrate err:%v", err)
	}
}

func TestDifferentTypeWithoutDeclaredLength(t *testing.T) {
	type DiffType struct {
		ID   uint
		Name string `gorm:"type:varchar(20)"`
	}

	type DiffType1 struct {
		ID   uint
		Name string `gorm:"type:text"`
	}

	var err error
	DB.Migrator().DropTable(&DiffType{})

	err = DB.AutoMigrate(&DiffType{})
	if err != nil {
		t.Errorf("AutoMigrate err:%v", err)
	}

	ct, err := findColumnType(&DiffType{}, "name")
	if err != nil {
		t.Errorf("findColumnType err:%v", err)
	}

	AssertEqual(t, "varchar", strings.ToLower(ct.DatabaseTypeName()))

	err = DB.Table("diff_types").AutoMigrate(&DiffType1{})
	if err != nil {
		t.Errorf("AutoMigrate err:%v", err)
	}

	ct, err = findColumnType(&DiffType{}, "name")
	if err != nil {
		t.Errorf("findColumnType err:%v", err)
	}

	AssertEqual(t, "text", strings.ToLower(ct.DatabaseTypeName()))
}

func TestMigrateArrayTypeModel(t *testing.T) {
	if DB.Dialector.Name() != "postgres" {
		return
	}

	type ArrayTypeModel struct {
		ID              uint
		Number          string     `gorm:"type:varchar(51);NOT NULL"`
		TextArray       []string   `gorm:"type:text[];NOT NULL"`
		NestedTextArray [][]string `gorm:"type:text[][]"`
		NestedIntArray  [][]int64  `gorm:"type:integer[3][3]"`
	}

	var err error
	DB.Migrator().DropTable(&ArrayTypeModel{})

	err = DB.AutoMigrate(&ArrayTypeModel{})
	AssertEqual(t, nil, err)

	ct, err := findColumnType(&ArrayTypeModel{}, "number")
	AssertEqual(t, nil, err)
	AssertEqual(t, "varchar", ct.DatabaseTypeName())

	ct, err = findColumnType(&ArrayTypeModel{}, "text_array")
	AssertEqual(t, nil, err)
	AssertEqual(t, "text[]", ct.DatabaseTypeName())

	ct, err = findColumnType(&ArrayTypeModel{}, "nested_text_array")
	AssertEqual(t, nil, err)
	AssertEqual(t, "text[]", ct.DatabaseTypeName())

	ct, err = findColumnType(&ArrayTypeModel{}, "nested_int_array")
	AssertEqual(t, nil, err)
	AssertEqual(t, "integer[]", ct.DatabaseTypeName())
}

<<<<<<< HEAD
type mockMigrator struct {
	gorm.Migrator
}

func (mm mockMigrator) AlterColumn(dst interface{}, field string) error {
	err := mm.Migrator.AlterColumn(dst, field)
	if err != nil {
		return err
	}
	return fmt.Errorf("trigger alter column error, field:%s", field)
}

type mockDialector struct {
	gorm.Dialector
	m gorm.Migrator
}

func (md mockDialector) Migrator(db *gorm.DB) gorm.Migrator {
	return mockMigrator{
		Migrator: md.m,
	}
}

func (mm mockMigrator) AutoMigrate(dst ...interface{}) error {
	switch dm := mm.Migrator.(type) {
	case postgres.Migrator:
		d := mockDialector{
			Dialector: postgres.Dialector{},
			m:         mm,
		}
		dm.DB.Dialector = d
	case mysql.Migrator:
		d := mockDialector{
			Dialector: mysql.Dialector{},
			m:         mm,
		}
		dm.DB.Dialector = d
	case sqlite.Migrator:
		d := mockDialector{
			Dialector: sqlite.Dialector{},
			m:         mm,
		}
		dm.DB.Dialector = d
	case sqlserver.Migrator:
		d := mockDialector{
			Dialector: sqlserver.Dialector{},
			m:         mm,
		}
		dm.DB.Dialector = d
	}

	return mm.Migrator.AutoMigrate(dst...)
}

func TestMigrateDonotAlterColumn(t *testing.T) {
	var wrapMockMigrator = func(m gorm.Migrator) mockMigrator {
		return mockMigrator{
			Migrator: m,
		}
	}
	m := DB.Migrator()
	mockM := wrapMockMigrator(m)

	type NotTriggerUpdate struct {
		ID  uint
		F1  uint16
		F2  uint32
		F3  int
		F4  int64
		F5  string
		F6  float32
		F7  float64
		F8  time.Time
		F9  bool
		F10 []byte
	}

	var err error
	err = mockM.DropTable(&NotTriggerUpdate{})
	AssertEqual(t, err, nil)
	err = mockM.AutoMigrate(&NotTriggerUpdate{})
	AssertEqual(t, err, nil)
	err = mockM.AutoMigrate(&NotTriggerUpdate{})
	AssertEqual(t, err, nil)
=======
func TestMigrateSameEmbeddedFieldName(t *testing.T) {
	type UserStat struct {
		GroundDestroyCount int
	}

	type GameUser struct {
		gorm.Model
		StatAb UserStat `gorm:"embedded;embeddedPrefix:stat_ab_"`
	}

	type UserStat1 struct {
		GroundDestroyCount string
	}

	type GroundRate struct {
		GroundDestroyCount int
	}

	type GameUser1 struct {
		gorm.Model
		StatAb       UserStat1  `gorm:"embedded;embeddedPrefix:stat_ab_"`
		GroundRateRb GroundRate `gorm:"embedded;embeddedPrefix:rate_ground_rb_"`
	}

	DB.Migrator().DropTable(&GameUser{})
	err := DB.AutoMigrate(&GameUser{})
	AssertEqual(t, nil, err)

	err = DB.Table("game_users").AutoMigrate(&GameUser1{})
	AssertEqual(t, nil, err)

	_, err = findColumnType(&GameUser{}, "stat_ab_ground_destory_count")
	AssertEqual(t, nil, err)

	_, err = findColumnType(&GameUser{}, "rate_ground_rb_ground_destory_count")
	AssertEqual(t, nil, err)
>>>>>>> 0b7113b6
}<|MERGE_RESOLUTION|>--- conflicted
+++ resolved
@@ -963,7 +963,6 @@
 	AssertEqual(t, "integer[]", ct.DatabaseTypeName())
 }
 
-<<<<<<< HEAD
 type mockMigrator struct {
 	gorm.Migrator
 }
@@ -1048,7 +1047,8 @@
 	AssertEqual(t, err, nil)
 	err = mockM.AutoMigrate(&NotTriggerUpdate{})
 	AssertEqual(t, err, nil)
-=======
+}
+
 func TestMigrateSameEmbeddedFieldName(t *testing.T) {
 	type UserStat struct {
 		GroundDestroyCount int
@@ -1085,5 +1085,4 @@
 
 	_, err = findColumnType(&GameUser{}, "rate_ground_rb_ground_destory_count")
 	AssertEqual(t, nil, err)
->>>>>>> 0b7113b6
 }