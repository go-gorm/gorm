package tests_test

import (
	"context"
	"fmt"
	"math/rand"
	"os"
	"reflect"
	"strings"
	"testing"
	"time"

	"gorm.io/driver/postgres"
	"gorm.io/gorm"
	"gorm.io/gorm/logger"
	"gorm.io/gorm/schema"
	. "gorm.io/gorm/utils/tests"
)

func TestMigrate(t *testing.T) {
	allModels := []interface{}{&User{}, &Account{}, &Pet{}, &Company{}, &Toy{}, &Language{}}
	rand.Seed(time.Now().UnixNano())
	rand.Shuffle(len(allModels), func(i, j int) { allModels[i], allModels[j] = allModels[j], allModels[i] })
	DB.Migrator().DropTable("user_speaks", "user_friends", "ccc")

	if err := DB.Migrator().DropTable(allModels...); err != nil {
		t.Fatalf("Failed to drop table, got error %v", err)
	}

	if err := DB.AutoMigrate(allModels...); err != nil {
		t.Fatalf("Failed to auto migrate, got error %v", err)
	}

	if tables, err := DB.Migrator().GetTables(); err != nil {
		t.Fatalf("Failed to get database all tables, but got error %v", err)
	} else {
		for _, t1 := range []string{"users", "accounts", "pets", "companies", "toys", "languages"} {
			hasTable := false
			for _, t2 := range tables {
				if t2 == t1 {
					hasTable = true
					break
				}
			}
			if !hasTable {
				t.Fatalf("Failed to get table %v when GetTables", t1)
			}
		}
	}

	for _, m := range allModels {
		if !DB.Migrator().HasTable(m) {
			t.Fatalf("Failed to create table for %#v", m)
		}
	}

	DB.Scopes(func(db *gorm.DB) *gorm.DB {
		return db.Table("ccc")
	}).Migrator().CreateTable(&Company{})

	if !DB.Migrator().HasTable("ccc") {
		t.Errorf("failed to create table ccc")
	}

	for _, indexes := range [][2]string{
		{"user_speaks", "fk_user_speaks_user"},
		{"user_speaks", "fk_user_speaks_language"},
		{"user_friends", "fk_user_friends_user"},
		{"user_friends", "fk_user_friends_friends"},
		{"accounts", "fk_users_account"},
		{"users", "fk_users_team"},
		{"users", "fk_users_company"},
	} {
		if !DB.Migrator().HasConstraint(indexes[0], indexes[1]) {
			t.Fatalf("Failed to find index for many2many for %v %v", indexes[0], indexes[1])
		}
	}

}

func TestAutoMigrateInt8PG(t *testing.T) {
	if DB.Dialector.Name() != "postgres" {
		return
	}

	type Smallint int8

	type MigrateInt struct {
		Int8 Smallint
	}

	tracer := Tracer{
		Logger: DB.Config.Logger,
		Test: func(ctx context.Context, begin time.Time, fc func() (sql string, rowsAffected int64), err error) {
			sql, _ := fc()
			if strings.HasPrefix(sql, "ALTER TABLE \"migrate_ints\" ALTER COLUMN \"int8\" TYPE smallint") {
				t.Fatalf("shouldn't execute ALTER COLUMN TYPE if such type is already existed in DB schema: sql: %s", sql)
			}
		},
	}

	DB.Migrator().DropTable(&MigrateInt{})

	// The first AutoMigrate to make table with field with correct type
	if err := DB.AutoMigrate(&MigrateInt{}); err != nil {
		t.Fatalf("Failed to auto migrate: error: %v", err)
	}

	// make new session to set custom logger tracer
	session := DB.Session(&gorm.Session{Logger: tracer})

	// The second AutoMigrate to catch an error
	if err := session.AutoMigrate(&MigrateInt{}); err != nil {
		t.Fatalf("Failed to auto migrate: error: %v", err)
	}
}

func TestAutoMigrateSelfReferential(t *testing.T) {
	type MigratePerson struct {
		ID        uint
		Name      string
		ManagerID *uint
		Manager   *MigratePerson
	}

	DB.Migrator().DropTable(&MigratePerson{})

	if err := DB.AutoMigrate(&MigratePerson{}); err != nil {
		t.Fatalf("Failed to auto migrate, but got error %v", err)
	}

	if !DB.Migrator().HasConstraint("migrate_people", "fk_migrate_people_manager") {
		t.Fatalf("Failed to find has one constraint between people and managers")
	}
}

func TestSmartMigrateColumn(t *testing.T) {
	fullSupported := map[string]bool{"mysql": true, "postgres": true}[DB.Dialector.Name()]

	type UserMigrateColumn struct {
		ID       uint
		Name     string
		Salary   float64
		Birthday time.Time `gorm:"precision:4"`
	}

	DB.Migrator().DropTable(&UserMigrateColumn{})

	DB.AutoMigrate(&UserMigrateColumn{})

	type UserMigrateColumn2 struct {
		ID                  uint
		Name                string    `gorm:"size:128"`
		Salary              float64   `gorm:"precision:2"`
		Birthday            time.Time `gorm:"precision:2"`
		NameIgnoreMigration string    `gorm:"size:100"`
	}

	if err := DB.Table("user_migrate_columns").AutoMigrate(&UserMigrateColumn2{}); err != nil {
		t.Fatalf("failed to auto migrate, got error: %v", err)
	}

	columnTypes, err := DB.Table("user_migrate_columns").Migrator().ColumnTypes(&UserMigrateColumn{})
	if err != nil {
		t.Fatalf("failed to get column types, got error: %v", err)
	}

	for _, columnType := range columnTypes {
		switch columnType.Name() {
		case "name":
			if length, _ := columnType.Length(); (fullSupported || length != 0) && length != 128 {
				t.Fatalf("name's length should be 128, but got %v", length)
			}
		case "salary":
			if precision, o, _ := columnType.DecimalSize(); (fullSupported || precision != 0) && precision != 2 {
				t.Fatalf("salary's precision should be 2, but got %v %v", precision, o)
			}
		case "birthday":
			if precision, _, _ := columnType.DecimalSize(); (fullSupported || precision != 0) && precision != 2 {
				t.Fatalf("birthday's precision should be 2, but got %v", precision)
			}
		}
	}

	type UserMigrateColumn3 struct {
		ID                  uint
		Name                string    `gorm:"size:256"`
		Salary              float64   `gorm:"precision:3"`
		Birthday            time.Time `gorm:"precision:3"`
		NameIgnoreMigration string    `gorm:"size:128;-:migration"`
	}

	if err := DB.Table("user_migrate_columns").AutoMigrate(&UserMigrateColumn3{}); err != nil {
		t.Fatalf("failed to auto migrate, got error: %v", err)
	}

	columnTypes, err = DB.Table("user_migrate_columns").Migrator().ColumnTypes(&UserMigrateColumn{})
	if err != nil {
		t.Fatalf("failed to get column types, got error: %v", err)
	}

	for _, columnType := range columnTypes {
		switch columnType.Name() {
		case "name":
			if length, _ := columnType.Length(); (fullSupported || length != 0) && length != 256 {
				t.Fatalf("name's length should be 128, but got %v", length)
			}
		case "salary":
			if precision, _, _ := columnType.DecimalSize(); (fullSupported || precision != 0) && precision != 3 {
				t.Fatalf("salary's precision should be 2, but got %v", precision)
			}
		case "birthday":
			if precision, _, _ := columnType.DecimalSize(); (fullSupported || precision != 0) && precision != 3 {
				t.Fatalf("birthday's precision should be 2, but got %v", precision)
			}
		case "name_ignore_migration":
			if length, _ := columnType.Length(); (fullSupported || length != 0) && length != 100 {
				t.Fatalf("name_ignore_migration's length should still be 100 but got %v", length)
			}
		}
	}
}

func TestMigrateWithColumnComment(t *testing.T) {
	type UserWithColumnComment struct {
		gorm.Model
		Name string `gorm:"size:111;comment:this is a 字段"`
	}

	if err := DB.Migrator().DropTable(&UserWithColumnComment{}); err != nil {
		t.Fatalf("Failed to drop table, got error %v", err)
	}

	if err := DB.AutoMigrate(&UserWithColumnComment{}); err != nil {
		t.Fatalf("Failed to auto migrate, but got error %v", err)
	}
}

func TestMigrateWithIndexComment(t *testing.T) {
	if DB.Dialector.Name() != "mysql" {
		t.Skip()
	}

	type UserWithIndexComment struct {
		gorm.Model
		Name string `gorm:"size:111;index:,comment:这是一个index"`
	}

	if err := DB.Migrator().DropTable(&UserWithIndexComment{}); err != nil {
		t.Fatalf("Failed to drop table, got error %v", err)
	}

	if err := DB.AutoMigrate(&UserWithIndexComment{}); err != nil {
		t.Fatalf("Failed to auto migrate, but got error %v", err)
	}
}

func TestMigrateWithUniqueIndex(t *testing.T) {
	type UserWithUniqueIndex struct {
		ID   int
		Name string    `gorm:"size:20;index:idx_name,unique"`
		Date time.Time `gorm:"index:idx_name,unique"`
	}

	DB.Migrator().DropTable(&UserWithUniqueIndex{})
	if err := DB.AutoMigrate(&UserWithUniqueIndex{}); err != nil {
		t.Fatalf("failed to migrate, got %v", err)
	}

	if !DB.Migrator().HasIndex(&UserWithUniqueIndex{}, "idx_name") {
		t.Errorf("Failed to find created index")
	}
}

func TestMigrateTable(t *testing.T) {
	type TableStruct struct {
		gorm.Model
		Name string
	}

	DB.Migrator().DropTable(&TableStruct{})
	DB.AutoMigrate(&TableStruct{})

	if !DB.Migrator().HasTable(&TableStruct{}) {
		t.Fatalf("should found created table")
	}

	type NewTableStruct struct {
		gorm.Model
		Name string
	}

	if err := DB.Migrator().RenameTable(&TableStruct{}, &NewTableStruct{}); err != nil {
		t.Fatalf("Failed to rename table, got error %v", err)
	}

	if !DB.Migrator().HasTable("new_table_structs") {
		t.Fatal("should found renamed table")
	}

	DB.Migrator().DropTable("new_table_structs")

	if DB.Migrator().HasTable(&NewTableStruct{}) {
		t.Fatal("should not found dropped table")
	}
}

func TestMigrateWithQuotedIndex(t *testing.T) {
	if DB.Dialector.Name() != "mysql" {
		t.Skip()
	}

	type QuotedIndexStruct struct {
		gorm.Model
		Name string `gorm:"size:255;index:AS"` // AS is one of MySQL reserved words
	}

	if err := DB.Migrator().DropTable(&QuotedIndexStruct{}); err != nil {
		t.Fatalf("Failed to drop table, got error %v", err)
	}

	if err := DB.AutoMigrate(&QuotedIndexStruct{}); err != nil {
		t.Fatalf("Failed to auto migrate, but got error %v", err)
	}
}

func TestMigrateIndexes(t *testing.T) {
	type IndexStruct struct {
		gorm.Model
		Name string `gorm:"size:255;index"`
	}

	DB.Migrator().DropTable(&IndexStruct{})
	DB.AutoMigrate(&IndexStruct{})

	if err := DB.Migrator().DropIndex(&IndexStruct{}, "Name"); err != nil {
		t.Fatalf("Failed to drop index for user's name, got err %v", err)
	}

	if err := DB.Migrator().CreateIndex(&IndexStruct{}, "Name"); err != nil {
		t.Fatalf("Got error when tried to create index: %+v", err)
	}

	if !DB.Migrator().HasIndex(&IndexStruct{}, "Name") {
		t.Fatalf("Failed to find index for user's name")
	}

	if err := DB.Migrator().DropIndex(&IndexStruct{}, "Name"); err != nil {
		t.Fatalf("Failed to drop index for user's name, got err %v", err)
	}

	if DB.Migrator().HasIndex(&IndexStruct{}, "Name") {
		t.Fatalf("Should not find index for user's name after delete")
	}

	if err := DB.Migrator().CreateIndex(&IndexStruct{}, "Name"); err != nil {
		t.Fatalf("Got error when tried to create index: %+v", err)
	}

	if err := DB.Migrator().RenameIndex(&IndexStruct{}, "idx_index_structs_name", "idx_users_name_1"); err != nil {
		t.Fatalf("no error should happen when rename index, but got %v", err)
	}

	if !DB.Migrator().HasIndex(&IndexStruct{}, "idx_users_name_1") {
		t.Fatalf("Should find index for user's name after rename")
	}

	if err := DB.Migrator().DropIndex(&IndexStruct{}, "idx_users_name_1"); err != nil {
		t.Fatalf("Failed to drop index for user's name, got err %v", err)
	}

	if DB.Migrator().HasIndex(&IndexStruct{}, "idx_users_name_1") {
		t.Fatalf("Should not find index for user's name after delete")
	}
}

func TestMigrateColumns(t *testing.T) {
	sqlite := DB.Dialector.Name() == "sqlite"
	sqlserver := DB.Dialector.Name() == "sqlserver"

	type ColumnStruct struct {
		gorm.Model
		Name  string
		Age   int    `gorm:"default:18;comment:my age"`
		Code  string `gorm:"unique;comment:my code;"`
		Code2 string
		Code3 string `gorm:"unique"`
	}

	DB.Migrator().DropTable(&ColumnStruct{})

	if err := DB.AutoMigrate(&ColumnStruct{}); err != nil {
		t.Errorf("Failed to migrate, got %v", err)
	}

	type ColumnStruct2 struct {
		gorm.Model
		Name  string `gorm:"size:100"`
		Code  string `gorm:"unique;comment:my code2;default:hello"`
		Code2 string `gorm:"unique"`
		// Code3 string
	}

	if err := DB.Table("column_structs").Migrator().AlterColumn(&ColumnStruct{}, "Name"); err != nil {
		t.Fatalf("no error should happened when alter column, but got %v", err)
	}

	if err := DB.Table("column_structs").AutoMigrate(&ColumnStruct2{}); err != nil {
		t.Fatalf("no error should happened when auto migrate column, but got %v", err)
	}

	if columnTypes, err := DB.Migrator().ColumnTypes(&ColumnStruct{}); err != nil {
		t.Fatalf("no error should returns for ColumnTypes")
	} else {
		stmt := &gorm.Statement{DB: DB}
		stmt.Parse(&ColumnStruct2{})

		for _, columnType := range columnTypes {
			switch columnType.Name() {
			case "id":
				if v, ok := columnType.PrimaryKey(); !ok || !v {
					t.Fatalf("column id primary key should be correct, name: %v, column: %#v", columnType.Name(), columnType)
				}
			case "name":
				dataType := DB.Dialector.DataTypeOf(stmt.Schema.LookUpField(columnType.Name()))
				if !strings.Contains(strings.ToUpper(dataType), strings.ToUpper(columnType.DatabaseTypeName())) {
					t.Fatalf("column name type should be correct, name: %v, length: %v, expects: %v, column: %#v", columnType.Name(), columnType.DatabaseTypeName(), dataType, columnType)
				}
				if length, ok := columnType.Length(); !sqlite && (!ok || length != 100) {
					t.Fatalf("column name length should be correct, name: %v, length: %v, expects: %v, column: %#v", columnType.Name(), length, 100, columnType)
				}
			case "age":
				if v, ok := columnType.DefaultValue(); !ok || v != "18" {
					t.Fatalf("column age default value should be correct, name: %v, column: %#v", columnType.Name(), columnType)
				}
				if v, ok := columnType.Comment(); !sqlite && !sqlserver && (!ok || v != "my age") {
					t.Fatalf("column age comment should be correct, name: %v, column: %#v", columnType.Name(), columnType)
				}
			case "code":
				if v, ok := columnType.Unique(); !ok || !v {
					t.Fatalf("column code unique should be correct, name: %v, column: %#v", columnType.Name(), columnType)
				}
				if v, ok := columnType.DefaultValue(); !sqlserver && (!ok || v != "hello") {
					t.Fatalf("column code default value should be correct, name: %v, column: %#v, default value: %v", columnType.Name(), columnType, v)
				}
				if v, ok := columnType.Comment(); !sqlite && !sqlserver && (!ok || v != "my code2") {
					t.Fatalf("column code comment should be correct, name: %v, column: %#v", columnType.Name(), columnType)
				}
			case "code2":
				if v, ok := columnType.Unique(); !sqlserver && (!ok || !v) {
					t.Fatalf("column code2 unique should be correct, name: %v, column: %#v", columnType.Name(), columnType)
				}
			case "code3":
				// TODO
				// if v, ok := columnType.Unique(); !ok || v {
				// 	t.Fatalf("column code unique should be correct, name: %v, column: %#v", columnType.Name(), columnType)
				// }
			}
		}
	}

	type NewColumnStruct struct {
		gorm.Model
		Name    string
		NewName string
	}

	if err := DB.Table("column_structs").Migrator().AddColumn(&NewColumnStruct{}, "NewName"); err != nil {
		t.Fatalf("Failed to add column, got %v", err)
	}

	if !DB.Table("column_structs").Migrator().HasColumn(&NewColumnStruct{}, "NewName") {
		t.Fatalf("Failed to find added column")
	}

	if err := DB.Table("column_structs").Migrator().DropColumn(&NewColumnStruct{}, "NewName"); err != nil {
		t.Fatalf("Failed to add column, got %v", err)
	}

	if DB.Table("column_structs").Migrator().HasColumn(&NewColumnStruct{}, "NewName") {
		t.Fatalf("Found deleted column")
	}

	if err := DB.Table("column_structs").Migrator().AddColumn(&NewColumnStruct{}, "NewName"); err != nil {
		t.Fatalf("Failed to add column, got %v", err)
	}

	if err := DB.Table("column_structs").Migrator().RenameColumn(&NewColumnStruct{}, "NewName", "new_new_name"); err != nil {
		t.Fatalf("Failed to add column, got %v", err)
	}

	if !DB.Table("column_structs").Migrator().HasColumn(&NewColumnStruct{}, "new_new_name") {
		t.Fatalf("Failed to found renamed column")
	}

	if err := DB.Table("column_structs").Migrator().DropColumn(&NewColumnStruct{}, "new_new_name"); err != nil {
		t.Fatalf("Failed to add column, got %v", err)
	}

	if DB.Table("column_structs").Migrator().HasColumn(&NewColumnStruct{}, "new_new_name") {
		t.Fatalf("Found deleted column")
	}
}

func TestMigrateConstraint(t *testing.T) {
	names := []string{"Account", "fk_users_account", "Pets", "fk_users_pets", "Company", "fk_users_company", "Team", "fk_users_team", "Languages", "fk_users_languages"}

	for _, name := range names {
		if !DB.Migrator().HasConstraint(&User{}, name) {
			DB.Migrator().CreateConstraint(&User{}, name)
		}

		if err := DB.Migrator().DropConstraint(&User{}, name); err != nil {
			t.Fatalf("failed to drop constraint %v, got error %v", name, err)
		}

		if DB.Migrator().HasConstraint(&User{}, name) {
			t.Fatalf("constraint %v should been deleted", name)
		}

		if err := DB.Migrator().CreateConstraint(&User{}, name); err != nil {
			t.Fatalf("failed to create constraint %v, got error %v", name, err)
		}

		if !DB.Migrator().HasConstraint(&User{}, name) {
			t.Fatalf("failed to found constraint %v", name)
		}
	}
}

type DynamicUser struct {
	gorm.Model
	Name      string
	CompanyID string `gorm:"index"`
}

// To test auto migrate crate indexes for dynamic table name
// https://github.com/go-gorm/gorm/issues/4752
func TestMigrateIndexesWithDynamicTableName(t *testing.T) {
	// Create primary table
	if err := DB.AutoMigrate(&DynamicUser{}); err != nil {
		t.Fatalf("AutoMigrate create table error: %#v", err)
	}

	// Create sub tables
	for _, v := range []string{"01", "02", "03"} {
		tableName := "dynamic_users_" + v
		m := DB.Scopes(func(db *gorm.DB) *gorm.DB {
			return db.Table(tableName)
		}).Migrator()

		if err := m.AutoMigrate(&DynamicUser{}); err != nil {
			t.Fatalf("AutoMigrate create table error: %#v", err)
		}

		if !m.HasTable(tableName) {
			t.Fatalf("AutoMigrate expected %#v exist, but not.", tableName)
		}

		if !m.HasIndex(&DynamicUser{}, "CompanyID") {
			t.Fatalf("Should have index on %s", "CompanyI.")
		}

		if !m.HasIndex(&DynamicUser{}, "DeletedAt") {
			t.Fatalf("Should have index on deleted_at.")
		}
	}
}

// check column order after migration, flaky test
// https://github.com/go-gorm/gorm/issues/4351
func TestMigrateColumnOrder(t *testing.T) {
	type UserMigrateColumn struct {
		ID uint
	}
	DB.Migrator().DropTable(&UserMigrateColumn{})
	DB.AutoMigrate(&UserMigrateColumn{})

	type UserMigrateColumn2 struct {
		ID  uint
		F1  string
		F2  string
		F3  string
		F4  string
		F5  string
		F6  string
		F7  string
		F8  string
		F9  string
		F10 string
		F11 string
		F12 string
		F13 string
		F14 string
		F15 string
		F16 string
		F17 string
		F18 string
		F19 string
		F20 string
		F21 string
		F22 string
		F23 string
		F24 string
		F25 string
		F26 string
		F27 string
		F28 string
		F29 string
		F30 string
		F31 string
		F32 string
		F33 string
		F34 string
		F35 string
	}
	if err := DB.Table("user_migrate_columns").AutoMigrate(&UserMigrateColumn2{}); err != nil {
		t.Fatalf("failed to auto migrate, got error: %v", err)
	}

	columnTypes, err := DB.Table("user_migrate_columns").Migrator().ColumnTypes(&UserMigrateColumn2{})
	if err != nil {
		t.Fatalf("failed to get column types, got error: %v", err)
	}
	typ := reflect.Indirect(reflect.ValueOf(&UserMigrateColumn2{})).Type()
	numField := typ.NumField()
	if numField != len(columnTypes) {
		t.Fatalf("column's number not match struct and ddl, %d != %d", numField, len(columnTypes))
	}
	namer := schema.NamingStrategy{}
	for i := 0; i < numField; i++ {
		expectName := namer.ColumnName("", typ.Field(i).Name)
		if columnTypes[i].Name() != expectName {
			t.Fatalf("column order not match struct and ddl, idx %d: %s != %s",
				i, columnTypes[i].Name(), expectName)
		}
	}
}

// https://github.com/go-gorm/gorm/issues/5047
func TestMigrateSerialColumn(t *testing.T) {
	if DB.Dialector.Name() != "postgres" {
		return
	}

	type Event struct {
		ID  uint `gorm:"primarykey"`
		UID uint32
	}

	type Event1 struct {
		ID  uint   `gorm:"primarykey"`
		UID uint32 `gorm:"not null;autoIncrement"`
	}

	type Event2 struct {
		ID  uint   `gorm:"primarykey"`
		UID uint16 `gorm:"not null;autoIncrement"`
	}

	var err error
	err = DB.Migrator().DropTable(&Event{})
	if err != nil {
		t.Errorf("DropTable err:%v", err)
	}

	// create sequence
	err = DB.Table("events").AutoMigrate(&Event1{})
	if err != nil {
		t.Errorf("AutoMigrate err:%v", err)
	}

	// delete sequence
	err = DB.Table("events").AutoMigrate(&Event{})
	if err != nil {
		t.Errorf("AutoMigrate err:%v", err)
	}

	// update sequence
	err = DB.Table("events").AutoMigrate(&Event1{})
	if err != nil {
		t.Errorf("AutoMigrate err:%v", err)
	}
	err = DB.Table("events").AutoMigrate(&Event2{})
	if err != nil {
		t.Errorf("AutoMigrate err:%v", err)
	}

	DB.Table("events").Save(&Event2{})
	DB.Table("events").Save(&Event2{})
	DB.Table("events").Save(&Event2{})

	events := make([]*Event, 0)
	DB.Table("events").Find(&events)

	AssertEqual(t, 3, len(events))
	for _, v := range events {
		AssertEqual(t, v.ID, v.UID)
	}
}

// https://github.com/go-gorm/gorm/issues/5300
func TestMigrateWithSpecialName(t *testing.T) {
	var err error
	err = DB.AutoMigrate(&Coupon{})
	if err != nil {
		t.Fatalf("AutoMigrate err:%v", err)
	}
	err = DB.Table("coupon_product_1").AutoMigrate(&CouponProduct{})
	if err != nil {
		t.Fatalf("AutoMigrate err:%v", err)
	}
	err = DB.Table("coupon_product_2").AutoMigrate(&CouponProduct{})
	if err != nil {
		t.Fatalf("AutoMigrate err:%v", err)
	}

	AssertEqual(t, true, DB.Migrator().HasTable("coupons"))
	AssertEqual(t, true, DB.Migrator().HasTable("coupon_product_1"))
	AssertEqual(t, true, DB.Migrator().HasTable("coupon_product_2"))
}

// https://github.com/go-gorm/gorm/issues/5320
func TestPrimarykeyID(t *testing.T) {
	if DB.Dialector.Name() != "postgres" {
		return
	}

	type MissPKLanguage struct {
		ID   string `gorm:"type:uuid;default:uuid_generate_v4()"`
		Name string
	}

	type MissPKUser struct {
		ID              string           `gorm:"type:uuid;default:uuid_generate_v4()"`
		MissPKLanguages []MissPKLanguage `gorm:"many2many:miss_pk_user_languages;"`
	}

	var err error
	err = DB.Migrator().DropTable(&MissPKUser{}, &MissPKLanguage{})
	if err != nil {
		t.Fatalf("DropTable err:%v", err)
	}

	DB.Exec(`CREATE EXTENSION IF NOT EXISTS "uuid-ossp";`)

	err = DB.AutoMigrate(&MissPKUser{}, &MissPKLanguage{})
	if err != nil {
		t.Fatalf("AutoMigrate err:%v", err)
	}

	// patch
	err = DB.AutoMigrate(&MissPKUser{}, &MissPKLanguage{})
	if err != nil {
		t.Fatalf("AutoMigrate err:%v", err)
	}
}

func TestCurrentTimestamp(t *testing.T) {
	if DB.Dialector.Name() != "mysql" {
		return
	}
	type CurrentTimestampTest struct {
		ID     string     `gorm:"primary_key"`
		TimeAt *time.Time `gorm:"type:datetime;not null;default:CURRENT_TIMESTAMP;unique"`
	}
	var err error
	err = DB.Migrator().DropTable(&CurrentTimestampTest{})
	if err != nil {
		t.Errorf("DropTable err:%v", err)
	}
	err = DB.AutoMigrate(&CurrentTimestampTest{})
	if err != nil {
		t.Fatalf("AutoMigrate err:%v", err)
	}

	err = DB.AutoMigrate(&CurrentTimestampTest{})
	if err != nil {
		t.Fatalf("AutoMigrate err:%v", err)
	}
	AssertEqual(t, true, DB.Migrator().HasIndex(&CurrentTimestampTest{}, "time_at"))
	AssertEqual(t, false, DB.Migrator().HasIndex(&CurrentTimestampTest{}, "time_at_2"))
}

func TestUniqueColumn(t *testing.T) {
	if DB.Dialector.Name() != "mysql" {
		return
	}

	type UniqueTest struct {
		ID   string `gorm:"primary_key"`
		Name string `gorm:"unique"`
	}

	type UniqueTest2 struct {
		ID   string `gorm:"primary_key"`
		Name string `gorm:"unique;default:NULL"`
	}

	type UniqueTest3 struct {
		ID   string `gorm:"primary_key"`
		Name string `gorm:"unique;default:''"`
	}

	type UniqueTest4 struct {
		ID   string `gorm:"primary_key"`
		Name string `gorm:"unique;default:'123'"`
	}

	var err error
	err = DB.Migrator().DropTable(&UniqueTest{})
	if err != nil {
		t.Errorf("DropTable err:%v", err)
	}

	err = DB.AutoMigrate(&UniqueTest{})
	if err != nil {
		t.Fatalf("AutoMigrate err:%v", err)
	}

	// null -> null
	err = DB.AutoMigrate(&UniqueTest{})
	if err != nil {
		t.Fatalf("AutoMigrate err:%v", err)
	}

	ct, err := findColumnType(&UniqueTest{}, "name")
	if err != nil {
		t.Fatalf("findColumnType err:%v", err)
	}

	value, ok := ct.DefaultValue()
	AssertEqual(t, "", value)
	AssertEqual(t, false, ok)

	// null -> null
	err = DB.Table("unique_tests").AutoMigrate(&UniqueTest2{})
	if err != nil {
		t.Fatalf("AutoMigrate err:%v", err)
	}

	// not trigger alert column
	AssertEqual(t, true, DB.Migrator().HasIndex(&UniqueTest{}, "name"))
	AssertEqual(t, false, DB.Migrator().HasIndex(&UniqueTest{}, "name_1"))
	AssertEqual(t, false, DB.Migrator().HasIndex(&UniqueTest{}, "name_2"))

	ct, err = findColumnType(&UniqueTest{}, "name")
	if err != nil {
		t.Fatalf("findColumnType err:%v", err)
	}

	value, ok = ct.DefaultValue()
	AssertEqual(t, "", value)
	AssertEqual(t, false, ok)

	// null -> empty string
	err = DB.Table("unique_tests").AutoMigrate(&UniqueTest3{})
	if err != nil {
		t.Fatalf("AutoMigrate err:%v", err)
	}

	ct, err = findColumnType(&UniqueTest{}, "name")
	if err != nil {
		t.Fatalf("findColumnType err:%v", err)
	}

	value, ok = ct.DefaultValue()
	AssertEqual(t, "", value)
	AssertEqual(t, true, ok)

	//  empty string -> 123
	err = DB.Table("unique_tests").AutoMigrate(&UniqueTest4{})
	if err != nil {
		t.Fatalf("AutoMigrate err:%v", err)
	}

	ct, err = findColumnType(&UniqueTest{}, "name")
	if err != nil {
		t.Fatalf("findColumnType err:%v", err)
	}

	value, ok = ct.DefaultValue()
	AssertEqual(t, "123", value)
	AssertEqual(t, true, ok)

	//  123 -> null
	err = DB.Table("unique_tests").AutoMigrate(&UniqueTest2{})
	if err != nil {
		t.Fatalf("AutoMigrate err:%v", err)
	}

	ct, err = findColumnType(&UniqueTest{}, "name")
	if err != nil {
		t.Fatalf("findColumnType err:%v", err)
	}

	value, ok = ct.DefaultValue()
	AssertEqual(t, "", value)
	AssertEqual(t, false, ok)
}

func findColumnType(dest interface{}, columnName string) (
	foundColumn gorm.ColumnType, err error,
) {
	columnTypes, err := DB.Migrator().ColumnTypes(dest)
	if err != nil {
		err = fmt.Errorf("ColumnTypes err:%v", err)
		return
	}

	for _, c := range columnTypes {
		if c.Name() == columnName {
			foundColumn = c
			break
		}
	}
	return
}

func TestInvalidCachedPlanSimpleProtocol(t *testing.T) {
	if DB.Dialector.Name() != "postgres" {
		return
	}

	db, err := gorm.Open(postgres.Open(postgresDSN), &gorm.Config{})
	if err != nil {
		t.Errorf("Open err:%v", err)
	}

	type Object1 struct{}
	type Object2 struct {
		Field1 string
	}
	type Object3 struct {
		Field2 string
	}
	db.Migrator().DropTable("objects")

	err = db.Table("objects").AutoMigrate(&Object1{})
	if err != nil {
		t.Errorf("AutoMigrate err:%v", err)
	}

	err = db.Table("objects").AutoMigrate(&Object2{})
	if err != nil {
		t.Errorf("AutoMigrate err:%v", err)
	}

	err = db.Table("objects").AutoMigrate(&Object3{})
	if err != nil {
		t.Errorf("AutoMigrate err:%v", err)
	}
}

func TestInvalidCachedPlanPrepareStmt(t *testing.T) {
	if DB.Dialector.Name() != "postgres" {
		return
	}

	db, err := gorm.Open(postgres.Open(postgresDSN), &gorm.Config{PrepareStmt: true})
	if err != nil {
		t.Errorf("Open err:%v", err)
	}
	if debug := os.Getenv("DEBUG"); debug == "true" {
		db.Logger = db.Logger.LogMode(logger.Info)
	} else if debug == "false" {
		db.Logger = db.Logger.LogMode(logger.Silent)
	}

	type Object1 struct {
		ID uint
	}
	type Object2 struct {
		ID     uint
		Field1 int `gorm:"type:int8"`
	}
	type Object3 struct {
		ID     uint
		Field1 int `gorm:"type:int4"`
	}
	type Object4 struct {
		ID     uint
		Field2 int
	}
	db.Migrator().DropTable("objects")

	err = db.Table("objects").AutoMigrate(&Object1{})
	if err != nil {
		t.Errorf("AutoMigrate err:%v", err)
	}
	err = db.Table("objects").Create(&Object1{}).Error
	if err != nil {
		t.Errorf("create err:%v", err)
	}

	// AddColumn
	err = db.Table("objects").AutoMigrate(&Object2{})
	if err != nil {
		t.Errorf("AutoMigrate err:%v", err)
	}

	err = db.Table("objects").Take(&Object2{}).Error
	if err != nil {
		t.Errorf("take err:%v", err)
	}

	// AlterColumn
	err = db.Table("objects").AutoMigrate(&Object3{})
	if err != nil {
		t.Errorf("AutoMigrate err:%v", err)
	}

	err = db.Table("objects").Take(&Object3{}).Error
	if err != nil {
		t.Errorf("take err:%v", err)
	}

	// AddColumn
	err = db.Table("objects").AutoMigrate(&Object4{})
	if err != nil {
		t.Errorf("AutoMigrate err:%v", err)
	}

	err = db.Table("objects").Take(&Object4{}).Error
	if err != nil {
		t.Errorf("take err:%v", err)
	}

	db.Table("objects").Migrator().RenameColumn(&Object4{}, "field2", "field3")
	if err != nil {
		t.Errorf("RenameColumn err:%v", err)
	}

	err = db.Table("objects").Take(&Object4{}).Error
	if err != nil {
		t.Errorf("take err:%v", err)
	}

	db.Table("objects").Migrator().DropColumn(&Object4{}, "field3")
	if err != nil {
		t.Errorf("RenameColumn err:%v", err)
	}

	err = db.Table("objects").Take(&Object4{}).Error
	if err != nil {
		t.Errorf("take err:%v", err)
	}
}

func TestDifferentTypeWithoutDeclaredLength(t *testing.T) {
	type DiffType struct {
		ID   uint
		Name string `gorm:"type:varchar(20)"`
	}

	type DiffType1 struct {
		ID   uint
		Name string `gorm:"type:text"`
	}

	var err error
	DB.Migrator().DropTable(&DiffType{})

	err = DB.AutoMigrate(&DiffType{})
	if err != nil {
		t.Errorf("AutoMigrate err:%v", err)
	}

	ct, err := findColumnType(&DiffType{}, "name")
	if err != nil {
		t.Errorf("findColumnType err:%v", err)
	}

	AssertEqual(t, "varchar", strings.ToLower(ct.DatabaseTypeName()))

	err = DB.Table("diff_types").AutoMigrate(&DiffType1{})
	if err != nil {
		t.Errorf("AutoMigrate err:%v", err)
	}

	ct, err = findColumnType(&DiffType{}, "name")
	if err != nil {
		t.Errorf("findColumnType err:%v", err)
	}

	AssertEqual(t, "text", strings.ToLower(ct.DatabaseTypeName()))
}

func TestMigrateArrayTypeModel(t *testing.T) {
	if DB.Dialector.Name() != "postgres" {
		return
	}

	type ArrayTypeModel struct {
		ID              uint
		Number          string     `gorm:"type:varchar(51);NOT NULL"`
		TextArray       []string   `gorm:"type:text[];NOT NULL"`
		NestedTextArray [][]string `gorm:"type:text[][]"`
		NestedIntArray  [][]int64  `gorm:"type:integer[3][3]"`
	}

	var err error
	DB.Migrator().DropTable(&ArrayTypeModel{})

	err = DB.AutoMigrate(&ArrayTypeModel{})
	AssertEqual(t, nil, err)

	ct, err := findColumnType(&ArrayTypeModel{}, "number")
	AssertEqual(t, nil, err)
	AssertEqual(t, "varchar", ct.DatabaseTypeName())

	ct, err = findColumnType(&ArrayTypeModel{}, "text_array")
	AssertEqual(t, nil, err)
	AssertEqual(t, "text[]", ct.DatabaseTypeName())

	ct, err = findColumnType(&ArrayTypeModel{}, "nested_text_array")
	AssertEqual(t, nil, err)
	AssertEqual(t, "text[]", ct.DatabaseTypeName())

	ct, err = findColumnType(&ArrayTypeModel{}, "nested_int_array")
	AssertEqual(t, nil, err)
	AssertEqual(t, "integer[]", ct.DatabaseTypeName())
}

type mockMigrator struct {
	gorm.Migrator
}

func (mm mockMigrator) AlterColumn(dst interface{}, field string) error {
	err := mm.Migrator.AlterColumn(dst, field)
	if err != nil {
		return err
	}
	return fmt.Errorf("trigger alter column error, field: %s", field)
}

func TestMigrateDonotAlterColumn(t *testing.T) {
	var wrapMockMigrator = func(m gorm.Migrator) mockMigrator {
		return mockMigrator{
			Migrator: m,
		}
	}
	m := DB.Migrator()
	mockM := wrapMockMigrator(m)

	type NotTriggerUpdate struct {
		ID  uint
		F1  uint16
		F2  uint32
		F3  int
		F4  int64
		F5  string
		F6  float32
		F7  float64
		F8  time.Time
		F9  bool
		F10 []byte
	}

	var err error
	err = mockM.DropTable(&NotTriggerUpdate{})
	AssertEqual(t, err, nil)
	err = mockM.AutoMigrate(&NotTriggerUpdate{})
	AssertEqual(t, err, nil)
	err = mockM.AutoMigrate(&NotTriggerUpdate{})
	AssertEqual(t, err, nil)
}

func TestMigrateSameEmbeddedFieldName(t *testing.T) {
	type UserStat struct {
		GroundDestroyCount int
	}

	type GameUser struct {
		gorm.Model
		StatAb UserStat `gorm:"embedded;embeddedPrefix:stat_ab_"`
	}

	type UserStat1 struct {
		GroundDestroyCount string
	}

	type GroundRate struct {
		GroundDestroyCount int
	}

	type GameUser1 struct {
		gorm.Model
		StatAb       UserStat1  `gorm:"embedded;embeddedPrefix:stat_ab_"`
		GroundRateRb GroundRate `gorm:"embedded;embeddedPrefix:rate_ground_rb_"`
	}

	DB.Migrator().DropTable(&GameUser{})
	err := DB.AutoMigrate(&GameUser{})
	AssertEqual(t, nil, err)

	err = DB.Table("game_users").AutoMigrate(&GameUser1{})
	AssertEqual(t, nil, err)

	_, err = findColumnType(&GameUser{}, "stat_ab_ground_destory_count")
	AssertEqual(t, nil, err)

	_, err = findColumnType(&GameUser{}, "rate_ground_rb_ground_destory_count")
	AssertEqual(t, nil, err)
}

<<<<<<< HEAD
func TestMigrateDefaultNullString(t *testing.T) {
	if DB.Dialector.Name() == "sqlite" || DB.Dialector.Name() == "sqlserver" {
		// sqlite and sqlserver driver treats NULL and 'NULL' the same
		t.Skip("skip sqlite and sqlserver")
	}

	type NullModel struct {
		ID      uint
		Content string `gorm:"default:null"`
	}

	type NullStringModel struct {
		ID      uint
		Content string `gorm:"default:'null'"`
	}

	tableName := "null_string_model"

	DB.Migrator().DropTable(tableName)

	err := DB.Table(tableName).AutoMigrate(&NullModel{})
	AssertEqual(t, err, nil)

	// default null -> 'null'
	err = DB.Table(tableName).AutoMigrate(&NullStringModel{})
	AssertEqual(t, err, nil)

	columnType, err := findColumnType(tableName, "content")
	AssertEqual(t, err, nil)

	defVal, ok := columnType.DefaultValue()
	AssertEqual(t, defVal, "null")
	AssertEqual(t, ok, true)

	// default 'null' -> 'null'
	session := DB.Session(&gorm.Session{Logger: Tracer{
		Logger: DB.Config.Logger,
		Test: func(ctx context.Context, begin time.Time, fc func() (sql string, rowsAffected int64), err error) {
			sql, _ := fc()
			if strings.HasPrefix(sql, "ALTER TABLE") {
				t.Errorf("shouldn't execute: sql=%s", sql)
			}
		},
	}})
	err = session.Table(tableName).AutoMigrate(&NullStringModel{})
	AssertEqual(t, err, nil)

	columnType, err = findColumnType(tableName, "content")
	AssertEqual(t, err, nil)

	defVal, ok = columnType.DefaultValue()
	AssertEqual(t, defVal, "null")
	AssertEqual(t, ok, true)

	// default 'null' -> null
	err = DB.Table(tableName).AutoMigrate(&NullModel{})
	AssertEqual(t, err, nil)

	columnType, err = findColumnType(tableName, "content")
	AssertEqual(t, err, nil)

	defVal, ok = columnType.DefaultValue()
	AssertEqual(t, defVal, "")
	AssertEqual(t, ok, false)
=======
func TestMigrateIgnoreRelations(t *testing.T) {
	type RelationModel1 struct {
		ID uint
	}
	type RelationModel2 struct {
		ID uint
	}
	type RelationModel3 struct {
		ID               uint
		RelationModel1ID uint
		RelationModel1   *RelationModel1
		RelationModel2ID uint
		RelationModel2   *RelationModel2 `gorm:"-:migration"`
	}

	var err error
	_ = DB.Migrator().DropTable(&RelationModel1{}, &RelationModel2{}, &RelationModel3{})

	tx := DB.Session(&gorm.Session{})
	tx.IgnoreRelationshipsWhenMigrating = true

	err = tx.AutoMigrate(&RelationModel3{})
	if err != nil {
		t.Errorf("AutoMigrate err:%v", err)
	}

	// RelationModel3 should be existed
	_, err = findColumnType(&RelationModel3{}, "id")
	AssertEqual(t, nil, err)

	// RelationModel1 should not be existed
	_, err = findColumnType(&RelationModel1{}, "id")
	if err == nil {
		t.Errorf("RelationModel1 should not be migrated")
	}

	// RelationModel2 should not be existed
	_, err = findColumnType(&RelationModel2{}, "id")
	if err == nil {
		t.Errorf("RelationModel2 should not be migrated")
	}

	tx.IgnoreRelationshipsWhenMigrating = false

	err = tx.AutoMigrate(&RelationModel3{})
	if err != nil {
		t.Errorf("AutoMigrate err:%v", err)
	}

	// RelationModel3 should be existed
	_, err = findColumnType(&RelationModel3{}, "id")
	AssertEqual(t, nil, err)

	// RelationModel1 should be existed
	_, err = findColumnType(&RelationModel1{}, "id")
	AssertEqual(t, nil, err)

	// RelationModel2 should not be existed
	_, err = findColumnType(&RelationModel2{}, "id")
	if err == nil {
		t.Errorf("RelationModel2 should not be migrated")
	}
>>>>>>> da2b2861
}<|MERGE_RESOLUTION|>--- conflicted
+++ resolved
@@ -1204,7 +1204,6 @@
 	AssertEqual(t, nil, err)
 }
 
-<<<<<<< HEAD
 func TestMigrateDefaultNullString(t *testing.T) {
 	if DB.Dialector.Name() == "sqlite" || DB.Dialector.Name() == "sqlserver" {
 		// sqlite and sqlserver driver treats NULL and 'NULL' the same
@@ -1269,7 +1268,8 @@
 	defVal, ok = columnType.DefaultValue()
 	AssertEqual(t, defVal, "")
 	AssertEqual(t, ok, false)
-=======
+}
+
 func TestMigrateIgnoreRelations(t *testing.T) {
 	type RelationModel1 struct {
 		ID uint
@@ -1332,5 +1332,4 @@
 	if err == nil {
 		t.Errorf("RelationModel2 should not be migrated")
 	}
->>>>>>> da2b2861
 }