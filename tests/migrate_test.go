--- conflicted
+++ resolved
@@ -10,7 +10,6 @@
 	"time"
 
 	"gorm.io/driver/postgres"
-
 	"gorm.io/gorm"
 	"gorm.io/gorm/schema"
 	. "gorm.io/gorm/utils/tests"
@@ -77,35 +76,21 @@
 
 }
 
-<<<<<<< HEAD
-type Smallint int8
-
-=======
->>>>>>> 3cba21c1
 func TestAutoMigrateInt8PG(t *testing.T) {
 	if DB.Dialector.Name() != "postgres" {
 		return
 	}
 
 	type MigrateInt struct {
-<<<<<<< HEAD
-		Int8 Smallint
-=======
 		Int8 int8
->>>>>>> 3cba21c1
 	}
 
 	tracer := Tracer{
 		Logger: DB.Config.Logger,
 		Test: func(ctx context.Context, begin time.Time, fc func() (sql string, rowsAffected int64), err error) {
 			sql, _ := fc()
-<<<<<<< HEAD
-			if strings.HasPrefix(sql, `ALTER TABLE "migrate_ints" ALTER COLUMN "int8" TYPE smallint`) {
-				t.Fatalf("shouldn't execute ALTER COLUMN TYPE if such type is already existed in DB schema: sql: %s", sql)
-=======
 			if sql == "ALTER TABLE \"migrate_ints\" ALTER COLUMN \"int8\" TYPE smallint" {
 				t.Fatalf("shouldn't execute ALTER COLUMN TYPE if such type is already existed in DB schema")
->>>>>>> 3cba21c1
 			}
 		},
 	}
@@ -453,7 +438,7 @@
 					t.Fatalf("column code unique should be correct, name: %v, column: %#v", columnType.Name(), columnType)
 				}
 				if v, ok := columnType.DefaultValue(); !sqlserver && (!ok || v != "hello") {
-					t.Fatalf("column code default value should be correct, name: %v, column: %#v, default value: %v", columnType.Name(), columnType, v)
+					t.Fatalf("column code default value should be correct, name: %v, column: %#v", columnType.Name(), columnType)
 				}
 				if v, ok := columnType.Comment(); !sqlite && !sqlserver && (!ok || v != "my code2") {
 					t.Fatalf("column code comment should be correct, name: %v, column: %#v", columnType.Name(), columnType)
@@ -883,11 +868,11 @@
 	value, ok = ct.DefaultValue()
 	AssertEqual(t, "", value)
 	AssertEqual(t, false, ok)
+
 }
 
 func findColumnType(dest interface{}, columnName string) (
-	foundColumn gorm.ColumnType, err error,
-) {
+	foundColumn gorm.ColumnType, err error) {
 	columnTypes, err := DB.Migrator().ColumnTypes(dest)
 	if err != nil {
 		err = fmt.Errorf("ColumnTypes err:%v", err)
@@ -936,117 +921,4 @@
 	if err != nil {
 		t.Errorf("AutoMigrate err:%v", err)
 	}
-}
-
-func TestDifferentTypeWithoutDeclaredLength(t *testing.T) {
-	type DiffType struct {
-		ID   uint
-		Name string `gorm:"type:varchar(20)"`
-	}
-
-	type DiffType1 struct {
-		ID   uint
-		Name string `gorm:"type:text"`
-	}
-
-	var err error
-	DB.Migrator().DropTable(&DiffType{})
-
-	err = DB.AutoMigrate(&DiffType{})
-	if err != nil {
-		t.Errorf("AutoMigrate err:%v", err)
-	}
-
-	ct, err := findColumnType(&DiffType{}, "name")
-	if err != nil {
-		t.Errorf("findColumnType err:%v", err)
-	}
-
-	AssertEqual(t, "varchar", strings.ToLower(ct.DatabaseTypeName()))
-
-	err = DB.Table("diff_types").AutoMigrate(&DiffType1{})
-	if err != nil {
-		t.Errorf("AutoMigrate err:%v", err)
-	}
-
-	ct, err = findColumnType(&DiffType{}, "name")
-	if err != nil {
-		t.Errorf("findColumnType err:%v", err)
-	}
-
-	AssertEqual(t, "text", strings.ToLower(ct.DatabaseTypeName()))
-}
-
-func TestMigrateArrayTypeModel(t *testing.T) {
-	if DB.Dialector.Name() != "postgres" {
-		return
-	}
-
-	type ArrayTypeModel struct {
-		ID              uint
-		Number          string     `gorm:"type:varchar(51);NOT NULL"`
-		TextArray       []string   `gorm:"type:text[];NOT NULL"`
-		NestedTextArray [][]string `gorm:"type:text[][]"`
-		NestedIntArray  [][]int64  `gorm:"type:integer[3][3]"`
-	}
-
-	var err error
-	DB.Migrator().DropTable(&ArrayTypeModel{})
-
-	err = DB.AutoMigrate(&ArrayTypeModel{})
-	AssertEqual(t, nil, err)
-
-	ct, err := findColumnType(&ArrayTypeModel{}, "number")
-	AssertEqual(t, nil, err)
-	AssertEqual(t, "varchar", ct.DatabaseTypeName())
-
-	ct, err = findColumnType(&ArrayTypeModel{}, "text_array")
-	AssertEqual(t, nil, err)
-	AssertEqual(t, "text[]", ct.DatabaseTypeName())
-
-	ct, err = findColumnType(&ArrayTypeModel{}, "nested_text_array")
-	AssertEqual(t, nil, err)
-	AssertEqual(t, "text[]", ct.DatabaseTypeName())
-
-	ct, err = findColumnType(&ArrayTypeModel{}, "nested_int_array")
-	AssertEqual(t, nil, err)
-	AssertEqual(t, "integer[]", ct.DatabaseTypeName())
-}
-
-func TestMigrateSameEmbeddedFieldName(t *testing.T) {
-	type UserStat struct {
-		GroundDestroyCount int
-	}
-
-	type GameUser struct {
-		gorm.Model
-		StatAb UserStat `gorm:"embedded;embeddedPrefix:stat_ab_"`
-	}
-
-	type UserStat1 struct {
-		GroundDestroyCount string
-	}
-
-	type GroundRate struct {
-		GroundDestroyCount int
-	}
-
-	type GameUser1 struct {
-		gorm.Model
-		StatAb       UserStat1  `gorm:"embedded;embeddedPrefix:stat_ab_"`
-		GroundRateRb GroundRate `gorm:"embedded;embeddedPrefix:rate_ground_rb_"`
-	}
-
-	DB.Migrator().DropTable(&GameUser{})
-	err := DB.AutoMigrate(&GameUser{})
-	AssertEqual(t, nil, err)
-
-	err = DB.Table("game_users").AutoMigrate(&GameUser1{})
-	AssertEqual(t, nil, err)
-
-	_, err = findColumnType(&GameUser{}, "stat_ab_ground_destory_count")
-	AssertEqual(t, nil, err)
-
-	_, err = findColumnType(&GameUser{}, "rate_ground_rb_ground_destory_count")
-	AssertEqual(t, nil, err)
 }