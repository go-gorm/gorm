--- conflicted
+++ resolved
@@ -6,20 +6,12 @@
 	github.com/google/uuid v1.1.1
 	github.com/jinzhu/now v1.1.1
 	github.com/lib/pq v1.6.0
-<<<<<<< HEAD
 	github.com/stevefan1999-personal/gorm-driver-oracle latest
-	gorm.io/driver/mysql v1.0.0
-	gorm.io/driver/postgres v1.0.0
-	gorm.io/driver/sqlite v1.1.0
-	gorm.io/driver/sqlserver v1.0.1
-	gorm.io/gorm v1.9.19
-=======
 	gorm.io/driver/mysql v1.0.1
 	gorm.io/driver/postgres v1.0.2
 	gorm.io/driver/sqlite v1.1.3
 	gorm.io/driver/sqlserver v1.0.4
 	gorm.io/gorm v1.20.2
->>>>>>> dbc6b34d
 )
 
 replace gorm.io/gorm => ../
