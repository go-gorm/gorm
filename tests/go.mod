--- conflicted
+++ resolved
@@ -6,14 +6,9 @@
 	github.com/google/uuid v1.4.0
 	github.com/jinzhu/now v1.1.5
 	github.com/lib/pq v1.10.9
-<<<<<<< HEAD
 	github.com/stretchr/testify v1.8.4
-	gorm.io/driver/mysql v1.5.2-0.20230612053416-48b6526a21f0
-	gorm.io/driver/postgres v1.5.3-0.20230607070428-18bc84b75196
-=======
 	gorm.io/driver/mysql v1.5.2
 	gorm.io/driver/postgres v1.5.4
->>>>>>> 3207ad60
 	gorm.io/driver/sqlite v1.5.4
 	gorm.io/driver/sqlserver v1.5.2
 	gorm.io/gorm v1.25.5
@@ -28,21 +23,11 @@
 	github.com/jackc/pgservicefile v0.0.0-20221227161230-091c0ba34f0a // indirect
 	github.com/jackc/pgx/v5 v5.5.0 // indirect
 	github.com/jinzhu/inflection v1.0.0 // indirect
-<<<<<<< HEAD
 	github.com/kr/text v0.2.0 // indirect
-	github.com/mattn/go-sqlite3 v1.14.17 // indirect
-	github.com/microsoft/go-mssqldb v1.6.0 // indirect
-	github.com/pmezard/go-difflib v1.0.0 // indirect
-	github.com/rogpeppe/go-internal v1.11.0 // indirect
-	golang.org/x/crypto v0.14.0 // indirect
-	golang.org/x/text v0.13.0 // indirect
-	gopkg.in/yaml.v3 v3.0.1 // indirect
-=======
 	github.com/mattn/go-sqlite3 v1.14.18 // indirect
 	github.com/microsoft/go-mssqldb v1.6.0 // indirect
 	golang.org/x/crypto v0.15.0 // indirect
 	golang.org/x/text v0.14.0 // indirect
->>>>>>> 3207ad60
 )
 
 replace gorm.io/gorm => ../
